--- conflicted
+++ resolved
@@ -9,18 +9,6 @@
     },
     {
       "disabled": true,
-<<<<<<< HEAD
-      "name": "Node_9/ISField_2.3",
-      "open_switches": []
-    },
-    {
-      "disabled": false,
-      "name": "Line_56",
-      "open_switches": [
-        "Node_5_MV",
-        "Node_6_MV"
-      ]
-=======
       "name": "Line_34",
       "open_switches": []
     },
@@ -28,7 +16,6 @@
       "disabled": true,
       "name": "Transformer_2w_110/20",
       "open_switches": []
->>>>>>> cfeb7054
     },
     {
       "disabled": false,
@@ -40,17 +27,35 @@
     },
     {
       "disabled": true,
+      "name": "Node_9/IS1.2",
+      "open_switches": []
+    },
+    {
+      "disabled": true,
+      "name": "Node_7_LV",
+      "open_switches": []
+    },
+    {
+      "disabled": true,
+      "name": "Load_1",
+      "open_switches": []
+    },
+    {
+      "disabled": true,
       "name": "Fuse_Node_8",
       "open_switches": []
     },
     {
       "disabled": true,
-<<<<<<< HEAD
-      "name": "Transformer_2w_110/20",
-=======
-      "name": "Node_7_LV",
->>>>>>> cfeb7054
+      "name": "Node_9/ISField_2.3",
       "open_switches": []
+    },
+    {
+      "disabled": false,
+      "name": "Line_23",
+      "open_switches": [
+        "Node_3"
+      ]
     },
     {
       "disabled": true,
@@ -63,7 +68,6 @@
       "open_switches": []
     },
     {
-<<<<<<< HEAD
       "disabled": true,
       "name": "Node_9/IS1.2",
       "open_switches": []
@@ -71,22 +75,13 @@
     {
       "disabled": true,
       "name": "Line_34",
-=======
-      "disabled": true,
-      "name": "Node_9/ISField_2.3",
->>>>>>> cfeb7054
       "open_switches": []
     }
   ],
   "meta": {
     "case": null,
-<<<<<<< HEAD
-    "date": "2023-08-30",
-    "id": "ff3a809a-ad39-4287-b4a2-0656d995014e",
-=======
     "date": "2023-09-05",
     "id": "545fc50f-221c-47e1-9a13-c869e03dfe4e",
->>>>>>> cfeb7054
     "name": "HV_9_Bus",
     "project": "PowerFactory-Tools"
   }
