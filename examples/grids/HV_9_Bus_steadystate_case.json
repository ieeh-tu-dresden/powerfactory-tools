--- conflicted
+++ resolved
@@ -377,13 +377,8 @@
   ],
   "meta": {
     "case": null,
-<<<<<<< HEAD
-    "date": "2023-08-30",
-    "id": "f552bb42-7e52-4e56-a7e6-b98596b3ac21",
-=======
     "date": "2023-09-05",
     "id": "79602970-63c0-4f2f-9911-6cc49d78768c",
->>>>>>> cfeb7054
     "name": "HV_9_Bus",
     "project": "PowerFactory-Tools"
   },
