# Examples

Examples for application of powerfactory exporter and controller.

## Example for the Usage of the Exporter

The jupyter notebook [powerfactory_export.ipynb](powerfactory_export.ipynb) is provided to get in touch with the usage of the powerfactory exporter.
This example is based on a 9-bus high voltage grid given in [grids][link_to_example_grids].

The exporter provides functions to export

+ grid `topology`,
+ `topology_case` and
+ `steadystate_case`

to three different json files.
Based on the class arguments of PowerFactoryExporter a DIgSILENT PowerFactory grid is exported to three json files with given schema. The whole grid data is separated into `topology` (raw assets), `topology_case` (binary switching info and out of service info) and `steadystate_case` (operation points).

### Usage

**Please note** that default values for the installation directory and version number of PowerFactory are used.
<<<<<<< HEAD
The user can adapt `powerfactory_path` and `powerfactory_version` when initializing the [PowerFactoryInterface][link_to_interface].

By default, **all assests of all active grids** within the selected PowerFactory project are to be exported.
=======
The user can adapt `powerfactory_path` and `powerfactory_version` when initialazing the [PowerFactoryInterface][link_to_interface].

By default, **all assests of all active grids** within the selected PowerFactory project are to be exported. 
>>>>>>> fbd15b2a
For more control, the user can select _study cases_, _operation scenarios_ and _grid variations_ before export, see [control example 5](powerfactory_control.ipynb).
The following figure provides a short overview of the dependencies within a PowerFactory project.

![PowerFactory_StudyCase_Dependencies](./PowerFactory_StudyCase_Dependencies.png)

## Example for the Usage of the Control Functionalities

The jupyter notebook [powerfactory_control.ipynb](powerfactory_control.ipynb) is provided to get in touch with the usage of the powerfactory control possibilities.
This example is based on a 9-bus high voltage grid given in [grids][link_to_example_grids].

The example includes:

+ General request of elements
+ Selection of user defined elements (e.g. based on name or voltage level)
+ Change of object's attribute values
+ Run load flow - symmetrical / unsymmetrical
+ Export of user defined data to json
+ Request and change study cases, operation scenarios and network variations

## The 9-bus high voltage grid 'HV_9_Bus'

This example grid contains:

+ 3 different voltage levels (110 kV, 20 kV, 0.4 kV)
+ 9 nodes, including one detailed substation
+ 9 branches
+ 2 transformers
+ 5 general loads, including different load models
+ 1 MV load
+ 2 LV loads
+ 1 PV system
+ 1 Battery system
+ 3 Static generators, including station controller
+ 1 compound generator model
+ 2 external grids
+ 2 fuses (1 line fuse and 1 element fuse)

Further, two different scenarios are available:

+ base
+ outOfService_Set1

![HV_9_Bus grid](./grids/HV_9_Bus.png)

[link_to_example_grids]: ./grids
[link_to_interface]: ../powerfactory_tools/interface.py<|MERGE_RESOLUTION|>--- conflicted
+++ resolved
@@ -19,15 +19,9 @@
 ### Usage
 
 **Please note** that default values for the installation directory and version number of PowerFactory are used.
-<<<<<<< HEAD
-The user can adapt `powerfactory_path` and `powerfactory_version` when initializing the [PowerFactoryInterface][link_to_interface].
+The user can adapt `powerfactory_path` and `powerfactory_version` when initialazing the [PowerFactoryInterface][link_to_interface].
 
 By default, **all assests of all active grids** within the selected PowerFactory project are to be exported.
-=======
-The user can adapt `powerfactory_path` and `powerfactory_version` when initialazing the [PowerFactoryInterface][link_to_interface].
-
-By default, **all assests of all active grids** within the selected PowerFactory project are to be exported. 
->>>>>>> fbd15b2a
 For more control, the user can select _study cases_, _operation scenarios_ and _grid variations_ before export, see [control example 5](powerfactory_control.ipynb).
 The following figure provides a short overview of the dependencies within a PowerFactory project.
 
