--- conflicted
+++ resolved
@@ -5,11 +5,8 @@
 
 from __future__ import annotations
 
-<<<<<<< HEAD
 import contextlib
 import dataclasses as dcs
-=======
->>>>>>> 30759c43
 import importlib.util
 import itertools
 import pathlib
@@ -117,18 +114,9 @@
             "powerfactory",
             module_path / "powerfactory.pyd",
         )
-<<<<<<< HEAD
-        if spec is not None:
-            pfm = importlib.util.module_from_spec(spec)
-            if spec.loader is not None:
-                spec.loader.exec_module(pfm)
-                logger.debug("Loading PowerFactory Python module... Done.")
-                return typing.cast("PFTypes.PowerFactoryModule", pfm)
-=======
         if (spec is None) or (spec.loader is None):
             msg = "Could not load PowerFactory Module."
             raise RuntimeError(msg)
->>>>>>> 30759c43
 
         pfm = importlib.util.module_from_spec(spec)
         spec.loader.exec_module(pfm)
@@ -144,12 +132,8 @@
         logger.debug("Loading settings from PowerFactory... Done.")
         return typing.cast("PFTypes.DataDir", settings_dir)
 
-<<<<<<< HEAD
-    def load_unit_settings_dir_from_pf(self) -> PFTypes.DataDir:
+    def load_unit_settings_dir_from_pf(self) -> PFTypes.DataDir | None:
         logger.debug("Loading unit settings from PowerFactory...")
-=======
-    def load_unit_settings_dir_from_pf(self) -> PFTypes.DataDir | None:
->>>>>>> 30759c43
         unit_settings_dir = self.element_of(element=self.settings_dir, pattern="*.IntUnit", recursive=False)
         if unit_settings_dir is None:
             return None
