--- conflicted
+++ resolved
@@ -88,10 +88,6 @@
     from types import TracebackType
     from typing import Literal
 
-<<<<<<< HEAD
-    from psdm.steadystate_case.controller import ControlType
-=======
->>>>>>> cfeb7054
     from typing_extensions import Self
 
     ElementBase = PFTypes.GeneratorBase | PFTypes.LoadBase | PFTypes.ExternalGrid
@@ -431,7 +427,10 @@
             return None
 
         if ext_grid.bus1 is None:
-            loguru.logger.warning("External grid {ext_grid_name} not connected to any bus. Skipping.", ext_grid_name=name)
+            loguru.logger.warning(
+                "External grid {ext_grid_name} not connected to any bus. Skipping.",
+                ext_grid_name=name,
+            )
             return None
 
         node_name = self.pfi.create_name(ext_grid.bus1.cterm, grid_name)
@@ -875,7 +874,7 @@
                 vector_group = TVectorGroup[VectorGroup(t_type.vecgrp).name]
             except KeyError as e:
                 msg = f"Vector group {t_type.vecgrp} of transformer {name} is technically impossible. Aborting."
-                logger.error(msg)
+                loguru.logger.error(msg)
                 raise RuntimeError from e
 
             vector_group_h = WVectorGroup[Vector(t_type.tr2cn_h).name]
@@ -955,11 +954,12 @@
                 description=description,
                 phase_technology_type=ph_technology,
                 windings=[wh, wl],
-                i_00=0.0,
-                p_fe0=0.0,
-            )
-
-        loguru.logger.warning("Type not set for 2-winding transformer {transformer_name}. Skipping.", transformer_name=name)
+            )
+
+        loguru.logger.warning(
+            "Type not set for 2-winding transformer {transformer_name}. Skipping.",
+            transformer_name=name,
+        )
         return None
 
     @staticmethod
@@ -1683,7 +1683,10 @@
         grid_name: str,
     ) -> TransformerSSC | None:
         name = self.pfi.create_name(pf_transformer_2w, grid_name)
-        loguru.logger.debug("Creating 2-winding transformer {transformer_name} steadystate case...", transformer_name=name)
+        loguru.logger.debug(
+            "Creating 2-winding transformer {transformer_name} steadystate case...",
+            transformer_name=name,
+        )
         export, _ = self.get_description(pf_transformer_2w)
         if not export:
             loguru.logger.warning("Transformer {transformer_name} not set for export. Skipping.", transformer_name=name)
@@ -1717,7 +1720,10 @@
             return None
 
         if ext_grid.bus1 is None:
-            loguru.logger.warning("External grid {ext_grid_name} not connected to any bus. Skipping.", ext_grid_name=name)
+            loguru.logger.warning(
+                "External grid {ext_grid_name} not connected to any bus. Skipping.",
+                ext_grid_name=name,
+            )
             return None
 
         g_type = GridType(ext_grid.bustp)
@@ -2367,7 +2373,10 @@
         loguru.logger.debug("Creating consumer {consumer_name} steadystate case...", consumer_name=name)
         export, _ = self.get_description(load)
         if not export:
-            loguru.logger.warning("External grid {consumer_ssc_name} not set for export. Skipping.", consumer_ssc_name=name)
+            loguru.logger.warning(
+                "External grid {consumer_ssc_name} not set for export. Skipping.",
+                consumer_ssc_name=name,
+            )
             return None
 
         active_power = power.as_active_power_ssc()
@@ -2398,12 +2407,18 @@
         loguru.logger.debug("Creating producer {producer_name} steadystate case...", producer_name=producer_name)
         export, _ = self.get_description(generator)
         if not export:
-            loguru.logger.warning("Generator {producer_name} not set for export. Skipping.", producer_name=producer_name)
+            loguru.logger.warning(
+                "Generator {producer_name} not set for export. Skipping.",
+                producer_name=producer_name,
+            )
             return None
 
         bus = generator.bus1
         if bus is None:
-            loguru.logger.warning("Generator {producer_name} not connected to any bus. Skipping.", producer_name=producer_name)
+            loguru.logger.warning(
+                "Generator {producer_name} not connected to any bus. Skipping.",
+                producer_name=producer_name,
+            )
             return None
 
         terminal = bus.cterm
