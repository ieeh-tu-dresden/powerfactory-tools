# :author: Sasan Jacob Rasti <sasan_jacob.rasti@tu-dresden.de>
# :author: Sebastian Krahmer <sebastian.krahmer@tu-dresden.de>
# :copyright: Copyright (c) Institute of Electrical Power Systems and High Voltage Engineering - TU Dresden, 2022-2023.
# :license: BSD 3-Clause

from __future__ import annotations

import datetime
import itertools
import math
import multiprocessing
import pathlib
import textwrap
import typing

import pydantic
from loguru import logger
from psdm.base import CosphiDir
from psdm.base import VoltageSystemType
from psdm.meta import Meta
from psdm.steadystate_case.case import Case as SteadystateCase
from psdm.steadystate_case.controller import ControlCosphiConst
from psdm.steadystate_case.controller import ControlCosphiP
from psdm.steadystate_case.controller import ControlCosphiU
from psdm.steadystate_case.controller import ControlledVoltageRef
from psdm.steadystate_case.controller import Controller
from psdm.steadystate_case.controller import ControlQConst
from psdm.steadystate_case.controller import ControlQP
from psdm.steadystate_case.controller import ControlQU
from psdm.steadystate_case.controller import ControlTanphiConst
from psdm.steadystate_case.controller import ControlUConst
from psdm.steadystate_case.external_grid import ExternalGrid as ExternalGridSSC
from psdm.steadystate_case.load import Load as LoadSSC
from psdm.steadystate_case.transformer import Transformer as TransformerSSC
from psdm.topology.active_power import ActivePower
from psdm.topology.branch import Branch
from psdm.topology.branch import BranchType
from psdm.topology.external_grid import ExternalGrid
from psdm.topology.external_grid import GridType
from psdm.topology.load import ConnectedPhases
from psdm.topology.load import Load
from psdm.topology.load import LoadType
from psdm.topology.load import Phase
from psdm.topology.load import PhaseConnectionType
from psdm.topology.load import SystemType
from psdm.topology.load_model import LoadModel
from psdm.topology.node import Node
from psdm.topology.reactive_power import ReactivePower
from psdm.topology.topology import Topology
from psdm.topology.transformer import TapSide
from psdm.topology.transformer import Transformer
from psdm.topology.transformer import TransformerPhaseTechnologyType
from psdm.topology.transformer import VectorGroup as TVectorGroup
from psdm.topology.windings import VectorGroup as WVectorGroup
from psdm.topology.windings import Winding
from psdm.topology_case.case import Case as TopologyCase
from psdm.topology_case.element_state import ElementState

from powerfactory_tools.constants import DecimalDigits
from powerfactory_tools.constants import Exponents
from powerfactory_tools.exporter.load_power import LoadPower
from powerfactory_tools.interface import PowerFactoryData
from powerfactory_tools.interface import PowerFactoryInterface
from powerfactory_tools.powerfactory_types import CosphiChar
from powerfactory_tools.powerfactory_types import CtrlMode
from powerfactory_tools.powerfactory_types import CtrlVoltageRef
from powerfactory_tools.powerfactory_types import GeneratorPhaseConnectionType
from powerfactory_tools.powerfactory_types import GeneratorSystemType
from powerfactory_tools.powerfactory_types import IOpt
from powerfactory_tools.powerfactory_types import LoadLVPhaseConnectionType
from powerfactory_tools.powerfactory_types import LoadPhaseConnectionType
from powerfactory_tools.powerfactory_types import LocalQCtrlMode
from powerfactory_tools.powerfactory_types import Phase as PFPhase
from powerfactory_tools.powerfactory_types import PowerFactoryTypes as PFTypes
from powerfactory_tools.powerfactory_types import QChar
from powerfactory_tools.powerfactory_types import TerminalVoltageSystemType
from powerfactory_tools.powerfactory_types import TrfNeutralConnectionType
from powerfactory_tools.powerfactory_types import TrfNeutralPointState
from powerfactory_tools.powerfactory_types import TrfPhaseTechnology
from powerfactory_tools.powerfactory_types import TrfTapSide
from powerfactory_tools.powerfactory_types import Vector
from powerfactory_tools.powerfactory_types import VectorGroup
from powerfactory_tools.powerfactory_types import VoltageSystemType as ElementVoltageSystemType

if typing.TYPE_CHECKING:
    from collections.abc import Sequence
    from types import TracebackType
    from typing import Literal

<<<<<<< HEAD
    from psdm.steadystate_case.controller import ControlType
    from typing_extensions import Self

=======
>>>>>>> 7c11385a
    ElementBase = PFTypes.GeneratorBase | PFTypes.LoadBase | PFTypes.ExternalGrid


POWERFACTORY_PATH = pathlib.Path("C:/Program Files/DIgSILENT")
POWERFACTORY_VERSION = "2022 SP2"
PYTHON_VERSION = "3.10"

FULL_DYNAMIC = 100
M_TAB2015_MIN_THRESHOLD = 0.01
STRING_SEPARATOR = "; "


@pydantic.dataclasses.dataclass
class LoadLV:
    fixed: LoadPower
    night: LoadPower
    flexible: LoadPower
    flexible_avg: LoadPower


@pydantic.dataclasses.dataclass
class LoadMV:
    consumer: LoadPower
    producer: LoadPower


class PowerFactoryExporterProcess(multiprocessing.Process):
    def __init__(  # noqa: PLR0913
        self,
        *,
        export_path: pathlib.Path,
        project_name: str,
        grid_name: str,
        powerfactory_user_profile: str = "",
        powerfactory_path: pathlib.Path = POWERFACTORY_PATH,
        powerfactory_version: str = POWERFACTORY_VERSION,
        python_version: str = PYTHON_VERSION,
        topology_name: str | None = None,
        topology_case_name: str | None = None,
        steadystate_case_name: str | None = None,
    ) -> None:
        super().__init__()
        self.export_path = export_path
        self.project_name = project_name
        self.grid_name = grid_name
        self.powerfactory_user_profile = powerfactory_user_profile
        self.powerfactory_path = powerfactory_path
        self.powerfactory_version = powerfactory_version
        self.python_version = python_version
        if topology_name is not None:
            self.topology_name = topology_name
        else:
            self.topology_name = grid_name

        if topology_case_name is not None:
            self.topology_case_name = topology_case_name
        else:
            self.topology_case_name = grid_name

        if steadystate_case_name is not None:
            self.steadystate_case_name = steadystate_case_name
        else:
            self.steadystate_case_name = grid_name

    def run(self) -> None:
        pfe = PowerFactoryExporter(
            project_name=self.project_name,
            grid_name=self.grid_name,
            powerfactory_user_profile=self.powerfactory_user_profile,
            powerfactory_path=self.powerfactory_path,
            powerfactory_version=self.powerfactory_version,
            python_version=self.python_version,
        )
        pfe.export(self.export_path, self.topology_name, self.topology_case_name, self.steadystate_case_name)


@pydantic.dataclasses.dataclass
class PowerFactoryExporter:
    project_name: str
    grid_name: str
    powerfactory_user_profile: str = ""
    powerfactory_path: pathlib.Path = POWERFACTORY_PATH
    powerfactory_version: str = POWERFACTORY_VERSION
    python_version: str = PYTHON_VERSION

    def __post_init__(self) -> None:
        self.pfi = PowerFactoryInterface(
            project_name=self.project_name,
            powerfactory_user_profile=self.powerfactory_user_profile,
            powerfactory_path=self.powerfactory_path,
            powerfactory_version=self.powerfactory_version,
            python_version=self.python_version,
        )

    def __enter__(self) -> Self:
        return self

    def __exit__(
        self,
        exc_type: type[BaseException] | None,
        exc_val: BaseException | None,
        exc_tb: TracebackType | None,
    ) -> None:
        self.pfi.close()

    def export(
        self,
        export_path: pathlib.Path,
        topology_name: str | None = None,
        topology_case_name: str | None = None,
        steadystate_case_name: str | None = None,
    ) -> None:
        """Export grid topology, topology_case and steadystate_case to json files.

        Based on the class arguments of PowerFactoryExporter a grid, given in DIgSILENT PowerFactory, is exported to
        three json files with given schema. The whole grid data is separated into topology (raw assets), topology_case
        (binary switching info and out of service info) and steadystate_case (operation points).

        Arguments:
            export_path {pathlib.Path} -- the directory where the exported json files are saved
            topology_name {str} -- the chosen file name for 'topology' data
            topology_case_name {str} -- the chosen file name for related 'topology_case' data
            steadystate_case_name {str} -- the chosen file name for related 'steadystate_case' data
        """

        logger.debug("Exporting {project_name}...", project_name=self.project_name)
        data = self.pfi.compile_powerfactory_data(self.grid_name)
        meta = self.create_meta_data(data=data)

        topology = self.create_topology(meta=meta, data=data)
        topology_case = self.create_topology_case(meta=meta, data=data)
        steadystate_case = self.create_steadystate_case(meta=meta, data=data)

        if steadystate_case.is_valid_topology(topology) is False:
            msg = "Steadystate case does not match specified topology."
            raise ValueError(msg)

        self.export_topology(topology=topology, topology_name=topology_name, export_path=export_path)
        self.export_topology_case(
            topology_case=topology_case,
            topology_case_name=topology_case_name,
            export_path=export_path,
        )
        self.export_steadystate_case(
            steadystate_case=steadystate_case,
            steadystate_case_name=steadystate_case_name,
            export_path=export_path,
        )

    def export_scenario(  # noqa: PLR0913
        self,
        *,
        export_path: pathlib.Path,
        scenario_name: str | None,
        topology_case_name: str | None = None,
        steadystate_case_name: str | None = None,
        verify_steadystate_case: bool = False,
    ) -> None:
        """Export grid topology_case and steadystate_case for a given scenario to json files.

        Based on the class arguments of PowerFactoryExporter a grid, given in DIgSILENT PowerFactory, is exported to
        two json files with given schema. Only grid data related to topology_case (binary switching info and out of
        service info) and steadystate_case (operation points) is exported.

        Arguments:
            export_path {pathlib.Path} -- the directory where the exported json files are saved
            scenario_name {str | None} -- the scenario name
            topology_case_name {str} -- the chosen file name for related 'topology_case' data
            steadystate_case_name {str} -- the chosen file name for related 'steadystate_case' data
            verify_steadystate_case {bool} -- if True, associated topology is created to be checked against
        """

        logger.debug("Exporting scenario {scenario_name}...", scenario_name=scenario_name)
        if scenario_name is not None:
            self.pfi.switch_scenario(scenario_name)

        data = self.pfi.compile_powerfactory_data(self.grid_name)
        meta = self.create_meta_data(data=data)

        topology_case = self.create_topology_case(meta=meta, data=data)
        steadystate_case = self.create_steadystate_case(meta=meta, data=data)
        if verify_steadystate_case is True:
            topology = self.create_topology(meta=meta, data=data)
            if steadystate_case.is_valid_topology(topology) is False:
                msg = "Steadystate case does not match specified topology."
                raise ValueError(msg)

        self.export_topology_case(
            topology_case=topology_case,
            topology_case_name=topology_case_name,
            export_path=export_path,
        )
        self.export_steadystate_case(
            steadystate_case=steadystate_case,
            steadystate_case_name=steadystate_case_name,
            export_path=export_path,
        )

    def export_topology(self, topology: Topology, topology_name: str | None, export_path: pathlib.Path) -> None:
        logger.debug("Exporting topology {topology_name}...", topology_name=topology_name)
        self.export_data(
            data=topology,
            data_name=topology_name,
            data_type="topology",
            export_path=export_path,
        )

    def export_topology_case(
        self,
        topology_case: TopologyCase,
        topology_case_name: str | None,
        export_path: pathlib.Path,
    ) -> None:
        logger.debug("Exporting topology case {topology_case_name}...", topology_case_name=topology_case_name)
        self.export_data(
            data=topology_case,
            data_name=topology_case_name,
            data_type="topology_case",
            export_path=export_path,
        )

    def export_steadystate_case(
        self,
        steadystate_case: SteadystateCase,
        steadystate_case_name: str | None,
        export_path: pathlib.Path,
    ) -> None:
        logger.debug(
            "Exporting steadystate case {steadystate_case_name}...",
            steadystate_case_name=steadystate_case_name,
        )
        self.export_data(
            data=steadystate_case,
            data_name=steadystate_case_name,
            data_type="steadystate_case",
            export_path=export_path,
        )

    def export_data(
        self,
        data: Topology | TopologyCase | SteadystateCase,
        data_name: str | None,
        data_type: Literal["topology", "topology_case", "steadystate_case"],
        export_path: pathlib.Path,
    ) -> None:
        """Export data to json file.

        Arguments:
            data {Topology | TopologyCase | SteadystateCase} -- data to export
            data_name {str | None} -- the chosen file name for data
            data_type {Literal['topology', 'topology_case', 'steadystate_case']} -- the data type
            export_path {pathlib.Path} -- the directory where the exported json file is saved
        """
        timestamp = datetime.datetime.now().astimezone()
        timestamp_string = timestamp.isoformat(sep="T", timespec="seconds").replace(":", "")
        if data_name is None:
            filename = f"{self.grid_name}_{timestamp_string}_{data_type}.json"
        else:
            filename = f"{data_name}_{data_type}.json"

        file_path = export_path / filename
        try:
            file_path.resolve()
        except OSError as e:
            msg = f"File path {file_path} is not a valid path."
            raise FileNotFoundError(msg) from e

        data.to_json(file_path)

    @staticmethod
    def create_meta_data(data: PowerFactoryData) -> Meta:
        logger.debug("Creating meta data...")
        grid_name = data.name.replace(" ", "-")
        project = data.project.replace(" ", "-")
        date = data.date

        return Meta(name=grid_name, date=date, project=project)

    def create_topology(self, meta: Meta, data: PowerFactoryData) -> Topology:
        logger.debug("Creating topology...")
        external_grids = self.create_external_grids(
            ext_grids=data.external_grids,
            grid_name=data.name,
        )
        nodes = self.create_nodes(terminals=data.terminals, grid_name=data.name)
        branches = self.create_branches(
            lines=data.lines,
            couplers=data.couplers,
            fuses=data.bfuses,
            grid_name=data.name,
        )
        loads = self.create_loads(
            consumers=data.loads,
            consumers_lv=data.loads_lv,
            consumers_mv=data.loads_mv,
            generators=data.generators,
            pv_systems=data.pv_systems,
            grid_name=data.name,
        )
        transformers = self.create_transformers(
            pf_transformers_2w=data.transformers_2w,
            grid_name=data.name,
        )

        return Topology(
            meta=meta,
            nodes=nodes,
            branches=branches,
            loads=loads,
            transformers=transformers,
            external_grids=external_grids,
        )

    def create_external_grids(
        self,
        ext_grids: Sequence[PFTypes.ExternalGrid],
        grid_name: str,
    ) -> Sequence[ExternalGrid]:
        logger.info("Creating external grids...")
        external_grids = [self.create_external_grid(ext_grid, grid_name) for ext_grid in ext_grids]
        return self.pfi.filter_none(external_grids)

    def create_external_grid(
        self,
        ext_grid: PFTypes.ExternalGrid,
        grid_name: str,
    ) -> ExternalGrid | None:
        name = self.pfi.create_name(ext_grid, grid_name)
        logger.debug("Creating external_grid {ext_grid_name}...", ext_grid_name=name)
        export, description = self.get_description(ext_grid)
        if not export:
            logger.warning("External grid {ext_grid_name} not set for export. Skipping.", ext_grid_name=name)
            return None

        if ext_grid.bus1 is None:
            logger.warning("External grid {ext_grid_name} not connected to any bus. Skipping.", ext_grid_name=name)
            return None

        node_name = self.pfi.create_name(ext_grid.bus1.cterm, grid_name)

        return ExternalGrid(
            name=name,
            description=description,
            node=node_name,
            type=GridType(ext_grid.bustp),
            short_circuit_power_max=ext_grid.snss,
            short_circuit_power_min=ext_grid.snssmin,
        )

    def create_nodes(self, terminals: Sequence[PFTypes.Terminal], grid_name: str) -> Sequence[Node]:
        logger.info("Creating nodes...")
        nodes = [self.create_node(terminal, grid_name) for terminal in terminals]
        return self.pfi.filter_none(nodes)

    def create_node(self, terminal: PFTypes.Terminal, grid_name: str) -> Node | None:
        export, description = self.get_description(terminal)
        name = self.pfi.create_name(terminal, grid_name)
        logger.debug("Creating node {node_name}...", node_name=name)
        if not export:
            logger.warning("Node {node_name} not set for export. Skipping.", node_name=name)
            return None

        u_n = round(terminal.uknom * Exponents.VOLTAGE, DecimalDigits.VOLTAGE)  # voltage in V

        if self.pfi.is_within_substation(terminal):
            description = (
                "substation internal" if not description else "substation internal" + STRING_SEPARATOR + description
            )

        return Node(name=name, u_n=u_n, description=description)

    def create_branches(
        self,
        lines: Sequence[PFTypes.Line],
        couplers: Sequence[PFTypes.Coupler],
        fuses: Sequence[PFTypes.BFuse],
        grid_name: str,
    ) -> Sequence[Branch]:
        logger.info("Creating branches...")
        blines = [self.create_line(line, grid_name) for line in lines]
        bcouplers = [self.create_coupler(coupler, grid_name) for coupler in couplers]
        bfuses = [self.create_fuse(fuse, grid_name) for fuse in fuses]

        return self.pfi.list_from_sequences(
            self.pfi.filter_none(blines),
            self.pfi.filter_none(bcouplers),
            self.pfi.filter_none(bfuses),
        )

    def create_line(self, line: PFTypes.Line, grid_name: str) -> Branch | None:
        name = self.pfi.create_name(line, grid_name)
        logger.debug("Creating line {line_name}...", line_name=name)
        export, description = self.get_description(line)
        if not export:
            logger.warning("Line {line_name} not set for export. Skipping.", line_name=name)
            return None

        if line.bus1 is None or line.bus2 is None:
            logger.warning("Line {line_name} not connected to buses on both sides. Skipping.", line_name=name)
            return None

        t1 = line.bus1.cterm
        t2 = line.bus2.cterm

        if t1.systype != t2.systype:
            logger.warning("Line {line_name} connected to DC and AC bus. Skipping.", line_name=name)
            return None

        t1_name = self.pfi.create_name(t1, grid_name)
        t2_name = self.pfi.create_name(t2, grid_name)

        u_nom_1 = t1.uknom
        u_nom_2 = t2.uknom

        l_type = line.typ_id
        if l_type is None:
            logger.warning(
                "Type not set for line {line_name}. Skipping.",
                line_name=name,
            )
            return None

        u_nom = self.determine_line_voltage(u_nom_1=u_nom_1, u_nom_2=u_nom_2, l_type=l_type)

        i = l_type.InomAir if line.inAir else l_type.sline
        i_r = line.nlnum * line.fline * i * Exponents.CURRENT  # rated current (A)

        r1 = round(l_type.rline * line.dline / line.nlnum * Exponents.RESISTANCE, DecimalDigits.IMPEDANCE)
        x1 = round(l_type.xline * line.dline / line.nlnum * Exponents.REACTANCE, DecimalDigits.IMPEDANCE)
        r0 = round(l_type.rline0 * line.dline / line.nlnum * Exponents.RESISTANCE, DecimalDigits.IMPEDANCE)
        x0 = round(l_type.xline0 * line.dline / line.nlnum * Exponents.REACTANCE, DecimalDigits.IMPEDANCE)
        g1 = round(l_type.gline * line.dline * line.nlnum * Exponents.CONDUCTANCE, DecimalDigits.ADMITTANCE)
        b1 = round(l_type.bline * line.dline * line.nlnum * Exponents.SUSCEPTANCE, DecimalDigits.ADMITTANCE)
        g0 = round(l_type.gline0 * line.dline * line.nlnum * Exponents.CONDUCTANCE, DecimalDigits.ADMITTANCE)
        b0 = round(l_type.bline0 * line.dline * line.nlnum * Exponents.SUSCEPTANCE, DecimalDigits.ADMITTANCE)

        if l_type.nneutral:
            l_type = typing.cast("PFTypes.LineNType", l_type)
            rn = round(
                l_type.rnline * line.dline / line.nlnum * Exponents.RESISTANCE,
                DecimalDigits.IMPEDANCE,
            )
            xn = round(l_type.xnline * line.dline / line.nlnum * Exponents.REACTANCE, DecimalDigits.IMPEDANCE)
            rpn = round(
                l_type.rpnline * line.dline / line.nlnum * Exponents.RESISTANCE,
                DecimalDigits.IMPEDANCE,
            )
            xpn = round(
                l_type.xpnline * line.dline / line.nlnum * Exponents.REACTANCE,
                DecimalDigits.IMPEDANCE,
            )
            gn = 0  # as attribute 'gnline' does not exist in PF model type
            bn = round(
                l_type.bnline * line.dline * line.nlnum * Exponents.SUSCEPTANCE,
                DecimalDigits.ADMITTANCE,
            )
            gpn = 0  # as attribute 'gpnline' does not exist in PF model type
            bpn = round(
                l_type.bpnline * line.dline * line.nlnum * Exponents.SUSCEPTANCE,
                DecimalDigits.ADMITTANCE,
            )
        else:
            rn = None
            xn = None
            rpn = None
            xpn = None
            gn = None
            bn = None
            gpn = None
            bpn = None

        f_nom = l_type.frnom  # usually 50 Hertz
        u_system_type = VoltageSystemType[ElementVoltageSystemType(l_type.systp).name]

        return Branch(
            name=name,
            node_1=t1_name,
            node_2=t2_name,
            r1=r1,
            x1=x1,
            r0=r0,
            x0=x0,
            g1=g1,
            b1=b1,
            g0=g0,
            b0=b0,
            rn=rn,
            xn=xn,
            rpn=rpn,
            xpn=xpn,
            gn=gn,
            bn=bn,
            gpn=gpn,
            bpn=bpn,
            i_r=i_r,
            description=description,
            u_n=u_nom,
            f_n=f_nom,
            type=BranchType.LINE,
            voltage_system_type=u_system_type,
        )

    @staticmethod
    def determine_line_voltage(u_nom_1: float, u_nom_2: float, l_type: PFTypes.LineType) -> float:
        if round(u_nom_1, 2) == round(u_nom_2, 2):
            return u_nom_1 * Exponents.VOLTAGE  # nominal voltage (V)

        return l_type.uline * Exponents.VOLTAGE  # nominal voltage (V)

    def create_coupler(self, coupler: PFTypes.Coupler, grid_name: str) -> Branch | None:
        name = self.pfi.create_name(coupler, grid_name)
        logger.debug("Creating coupler {coupler_name}...", coupler_name=name)
        export, description = self.get_description(coupler)
        if not export:
            logger.warning("Coupler {coupler_name} not set for export. Skipping.", coupler_name=name)
            return None

        if coupler.bus1 is None or coupler.bus2 is None:
            logger.warning("Coupler {coupler} not connected to buses on both sides. Skipping.", coupler=coupler)
            return None

        t1 = coupler.bus1.cterm
        t2 = coupler.bus2.cterm

        if t1.systype != t2.systype:
            logger.warning("Coupler {coupler} connected to DC and AC bus. Skipping.", coupler=coupler)
            return None

        if coupler.typ_id is not None:
            r1 = coupler.typ_id.R_on
            x1 = coupler.typ_id.X_on
            i_r = coupler.typ_id.Inom
        else:
            r1 = 0
            x1 = 0
            i_r = None

        b1 = 0
        g1 = 0

        u_nom_1 = t1.uknom
        u_nom_2 = t2.uknom

        if round(u_nom_1, 2) == round(u_nom_2, 2):
            u_nom = u_nom_1 * Exponents.VOLTAGE  # nominal voltage (V)
        else:
            logger.warning(
                "Coupler {coupler_name} couples busbars with different voltage levels. Skipping.",
                coupler_name=name,
            )
            return None

        description = self.get_element_description(terminal1=t1, terminal2=t2, description=description)

        t1_name = self.pfi.create_name(t1, grid_name)
        t2_name = self.pfi.create_name(t2, grid_name)

        voltage_system_type = VoltageSystemType[TerminalVoltageSystemType(t1.systype).name]

        return Branch(
            name=name,
            node_1=t1_name,
            node_2=t2_name,
            r1=r1,
            x1=x1,
            g1=g1,
            b1=b1,
            i_r=i_r,
            description=description,
            u_n=u_nom,
            type=BranchType.COUPLER,
            voltage_system_type=voltage_system_type,
        )

    def create_fuse(self, fuse: PFTypes.BFuse, grid_name: str) -> Branch | None:
        name = self.pfi.create_name(fuse, grid_name)
        logger.debug("Creating fuse {fuse_name}...", fuse_name=name)
        export, description = self.get_description(fuse)
        if not export:
            logger.warning("Fuse {fuse_name} not set for export. Skipping.", fuse_name=name)
            return None

        if fuse.bus1 is None or fuse.bus2 is None:
            logger.warning("Fuse {fuse} not connected to buses on both sides. Skipping.", fuse=fuse)
            return None

        t1 = fuse.bus1.cterm
        t2 = fuse.bus2.cterm

        if t1.systype != t2.systype:
            logger.warning("Fuse {fuse} connected to DC and AC bus. Skipping.", fuse=fuse)
            return None

        if fuse.typ_id is not None:
            i_r = fuse.typ_id.irat
            # save fuse typ in description tag
            description = (
                "Type: " + fuse.typ_id.loc_name
                if not description
                else description + STRING_SEPARATOR + "Type: " + fuse.typ_id.loc_name
            )
        else:
            i_r = None

        r1 = 0
        x1 = 0
        b1 = 0
        g1 = 0

        u_nom_1 = t1.uknom
        u_nom_2 = t2.uknom

        if round(u_nom_1, 2) == round(u_nom_2, 2):
            u_nom = u_nom_1 * Exponents.VOLTAGE  # nominal voltage (V)
        else:
            logger.warning(
                "Fuse {fuse_name} couples busbars with different voltage levels. Skipping.",
                fuse_name=name,
            )
            return None

        description = self.get_element_description(terminal1=t1, terminal2=t2, description=description)

        t1_name = self.pfi.create_name(t1, grid_name)
        t2_name = self.pfi.create_name(t2, grid_name)

        voltage_system_type = VoltageSystemType[TerminalVoltageSystemType(t1.systype).name]

        return Branch(
            name=name,
            node_1=t1_name,
            node_2=t2_name,
            r1=r1,
            x1=x1,
            g1=g1,
            b1=b1,
            i_r=i_r,
            description=description,
            u_n=u_nom,
            type=BranchType.FUSE,
            voltage_system_type=voltage_system_type,
        )

    def get_element_description(
        self,
        terminal1: PFTypes.Terminal,
        terminal2: PFTypes.Terminal,
        description: str,
    ) -> str:
        if self.pfi.is_within_substation(terminal1) and self.pfi.is_within_substation(terminal2):
            if not description:
                return "substation internal"

            return "substation internal" + STRING_SEPARATOR + description

        return description

    def create_transformers(
        self,
        pf_transformers_2w: Sequence[PFTypes.Transformer2W],
        grid_name: str,
    ) -> Sequence[Transformer]:
        logger.info("Creating transformers...")
        return self.create_transformers_2w(pf_transformers_2w, grid_name)

    def create_transformers_2w(
        self,
        transformers_2w: Sequence[PFTypes.Transformer2W],
        grid_name: str,
    ) -> Sequence[Transformer]:
        logger.info("Creating 2-winding transformers...")
        transformers = [self.create_transformer_2w(transformer_2w, grid_name) for transformer_2w in transformers_2w]
        return self.pfi.filter_none(transformers)

    def create_transformer_2w(  # noqa: PLR0915, PLR0912
        self,
        transformer_2w: PFTypes.Transformer2W,
        grid_name: str,
    ) -> Transformer | None:
        name = self.pfi.create_name(element=transformer_2w, grid_name=grid_name)
        logger.debug("Creating 2-winding transformer {transformer_name}...", transformer_name=name)
        export, description = self.get_description(transformer_2w)
        if not export:
            logger.warning(
                "2-winding transformer {transformer_name} not set for export. Skipping.",
                transformer_name=name,
            )
            return None

        if transformer_2w.buslv is None or transformer_2w.bushv is None:
            logger.warning(
                "2-winding transformer {transformer_name} not connected to buses on both sides. Skipping.",
                transformer_name=name,
            )
            return None

        t_high = transformer_2w.bushv.cterm
        t_low = transformer_2w.buslv.cterm

        t_high_name = self.pfi.create_name(element=t_high, grid_name=grid_name)
        t_low_name = self.pfi.create_name(element=t_low, grid_name=grid_name)

        t_type = transformer_2w.typ_id

        if t_type is not None:
            t_number = transformer_2w.ntnum

            ph_technology = TransformerPhaseTechnologyType[TrfPhaseTechnology(t_type.nt2ph).name]

            # Transformer Tap Changer
            tap_u_abs = t_type.dutap
            tap_u_phi = t_type.phitr
            tap_min = t_type.ntpmn
            tap_max = t_type.ntpmx
            tap_neutral = t_type.nntap0
            tap_side = TapSide[TrfTapSide(t_type.tap_side).name] if t_type.itapch else None

            if bool(t_type.itapch2) is True:
                logger.warning(
                    "2-winding transformer {transformer_name} has second tap changer. Not supported so far. Skipping.",
                    transformer_name=name,
                )
                return None

            # Rated Voltage of the transformer_2w windings itself (CIM: ratedU)
            u_ref_h = t_type.utrn_h
            u_ref_l = t_type.utrn_l

            # Nominal Voltage of connected nodes (CIM: BaseVoltage)
            u_nom_h = transformer_2w.bushv.cterm.uknom
            u_nom_l = transformer_2w.buslv.cterm.uknom

            # Rated values
            s_r = t_type.strn  # MVA
            pu2abs = u_ref_h**2 / s_r

            # Magnetising impedance
            p_fe = t_type.pfe  # kW
            i_0 = t_type.curmg  # %

            z_k_0 = t_type.uk0tr * pu2abs  # Ohm
            z_m_0 = z_k_0 * t_type.zx0hl_n  # Ohm
            try:
                x2r = 1 / t_type.rtox0_n
            except ZeroDivisionError:
                x2r = float("inf")

            r_m_0 = z_m_0 / math.sqrt(1 + x2r**2)
            try:
                p_fe0 = u_ref_h**2 / r_m_0  # W
            except ZeroDivisionError:
                p_fe0 = 0

            try:
                i_00 = 100 / z_m_0 * pu2abs  # %
            except ZeroDivisionError:
                i_00 = float("inf")

            # Create Winding Objects
            # Leakage impedance
            r_1 = t_type.r1pu * pu2abs
            r_1_h = r_1 * t_type.itrdr
            r_1_l = r_1 * t_type.itrdr_lv
            x_1 = t_type.x1pu * pu2abs
            x_1_h = x_1 * t_type.itrdl
            x_1_l = x_1 * t_type.itrdl_lv

            r_0 = t_type.r0pu * pu2abs
            r_0_h = r_0 * t_type.zx0hl_h
            r_0_l = r_0 * t_type.zx0hl_l
            x_0 = t_type.x0pu * pu2abs
            x_0_h = x_0 * t_type.zx0hl_h
            x_0_l = x_0 * t_type.zx0hl_l

            # Wiring group
            try:
                vector_group = TVectorGroup[VectorGroup(t_type.vecgrp).name]
            except KeyError as e:
                msg = f"Vector group {t_type.vecgrp} of transformer {name} is technically impossible. Aborting."
                logger.error(msg)
                raise RuntimeError from e

            vector_group_h = WVectorGroup[Vector(t_type.tr2cn_h).name]
            vector_group_l = WVectorGroup[Vector(t_type.tr2cn_l).name]
            vector_phase_angle_clock = t_type.nt2ag

            # Neutral point phase connection
            neutral_connected_h, neutral_connected_l = self.transformer_neutral_connection_hvlv(
                transformer_2w,
                vector_group,
            )

            # Neutral point earthing
            if "N" in vector_group_h.value and transformer_2w.cgnd_h == TrfNeutralPointState.EARTHED:
                re_h = transformer_2w.re0tr_h
                xe_h = transformer_2w.xe0tr_h
            else:
                re_h = None
                xe_h = None
            if "N" in vector_group_l.value and transformer_2w.cgnd_l == TrfNeutralPointState.EARTHED:
                re_l = transformer_2w.re0tr_l
                xe_l = transformer_2w.xe0tr_l
            else:
                re_l = None
                xe_l = None

            # winding of high-voltage side
            wh = Winding(
                node=t_high_name,
                s_r=round(s_r * Exponents.POWER, DecimalDigits.POWER),
                u_r=round(u_ref_h * Exponents.VOLTAGE, DecimalDigits.VOLTAGE),
                u_n=round(u_nom_h * Exponents.VOLTAGE, DecimalDigits.VOLTAGE),
                r1=r_1_h,
                r0=r_0_h,
                x1=x_1_h,
                x0=x_0_h,
                re_h=re_h,
                xe_h=xe_h,
                vector_group=vector_group_h,
                phase_angle_clock=0,
                neutral_connected=neutral_connected_h,
            )

            # winding of low-voltage side
            wl = Winding(
                node=t_low_name,
                s_r=round(s_r * Exponents.POWER, DecimalDigits.POWER),
                u_r=round(u_ref_l * Exponents.VOLTAGE, DecimalDigits.VOLTAGE),
                u_n=round(u_nom_l * Exponents.VOLTAGE, DecimalDigits.VOLTAGE),
                r1=r_1_l,
                r0=r_0_l,
                x1=x_1_l,
                x0=x_0_l,
                re_l=re_l,
                xe_l=xe_l,
                vector_group=vector_group_l,
                phase_angle_clock=int(vector_phase_angle_clock),
                neutral_connected=neutral_connected_l,
            )

            return Transformer(
                node_1=t_high_name,
                node_2=t_low_name,
                name=name,
                number=t_number,
                i_0=i_0,
                p_fe=round(p_fe * 1e3, DecimalDigits.POWER),
                i_00=i_00,
                p_fe0=round(p_fe0, DecimalDigits.POWER),
                vector_group=vector_group,
                tap_u_abs=tap_u_abs,
                tap_u_phi=tap_u_phi,
                tap_min=tap_min,
                tap_max=tap_max,
                tap_neutral=tap_neutral,
                tap_side=tap_side,
                description=description,
                phase_technology_type=ph_technology,
                windings=[wh, wl],
            )

        logger.warning("Type not set for 2-winding transformer {transformer_name}. Skipping.", transformer_name=name)
        return None

    @staticmethod
    def transformer_neutral_connection_hvlv(t: PFTypes.Transformer2W, vector_group: VectorGroup) -> tuple[bool, bool]:
        if "n" in vector_group.name.lower():
            if t.cneutcon == TrfNeutralConnectionType.ABC_N:
                return True, True
            if t.cneutcon == TrfNeutralConnectionType.HV:
                return True, False
            if t.cneutcon == TrfNeutralConnectionType.LV:
                return False, True
            if t.cneutcon == TrfNeutralConnectionType.HV_LV:
                return True, True
        return False, False  # corresponds to TrfNeutralConnectionType.NO

    @staticmethod
    def get_description(
        element: PFTypes.Terminal
        | PFTypes.LineBase
        | PFTypes.Element
        | PFTypes.Coupler
        | PFTypes.ExternalGrid
        | PFTypes.Fuse,
    ) -> tuple[bool, str]:
        desc = element.desc
        if desc:
            if desc[0] == "do_not_export":
                return False, ""

            return True, desc[0]

        return True, ""

    def create_loads(  # noqa: PLR0913 # fix
        self,
        consumers: Sequence[PFTypes.Load],
        consumers_lv: Sequence[PFTypes.LoadLV],
        consumers_mv: Sequence[PFTypes.LoadMV],
        generators: Sequence[PFTypes.Generator],
        pv_systems: Sequence[PFTypes.PVSystem],
        grid_name: str,
    ) -> Sequence[Load]:
        logger.info("Creating loads...")
        normal_consumers = self.create_consumers_normal(consumers, grid_name)
        lv_consumers = self.create_consumers_lv(consumers_lv, grid_name)
        load_mvs = self.create_loads_mv(consumers_mv, grid_name)
        gen_producers = self.create_producers_normal(generators, grid_name)
        pv_producers = self.create_producers_pv(pv_systems, grid_name)
        return self.pfi.list_from_sequences(normal_consumers, lv_consumers, load_mvs, gen_producers, pv_producers)

    def create_consumers_normal(self, loads: Sequence[PFTypes.Load], grid_name: str) -> Sequence[Load]:
        logger.info("Creating normal consumers...")
        consumers = [self.create_consumer_normal(load=load, grid_name=grid_name) for load in loads]
        return self.pfi.filter_none(consumers)

    def create_consumer_normal(self, load: PFTypes.Load, grid_name: str) -> Load | None:
        power = self.calc_normal_load_power(load)
        phase_connection_type = (
            PhaseConnectionType[LoadPhaseConnectionType(load.phtech).name]
            if load.typ_id is not None
            else PhaseConnectionType.THREE_PH_D
        )
        if power is not None:
            return self.create_consumer(
                load,
                power,
                grid_name,
                system_type=SystemType.FIXED_CONSUMPTION,
                phase_connection_type=phase_connection_type,
            )

        return None

    def create_consumers_lv(self, loads: Sequence[PFTypes.LoadLV], grid_name: str) -> Sequence[Load]:
        logger.info("Creating low voltage consumers...")
        consumers_lv_parts = [self.create_consumers_lv_parts(load, grid_name) for load in loads]
        return self.pfi.list_from_sequences(*consumers_lv_parts)

    def create_consumers_lv_parts(self, load: PFTypes.LoadLV, grid_name: str) -> Sequence[Load]:
        logger.debug("Creating subconsumers for low voltage consumer {name}...", name=load.loc_name)
        powers = self.calc_load_lv_powers(load)
        sfx_pre = "" if len(powers) == 1 else "_({})"

        consumer_lv_parts = [
            self.create_consumer_lv_parts(load=load, grid_name=grid_name, power=power, sfx_pre=sfx_pre, index=i)
            for i, power in enumerate(powers)
        ]
        return self.pfi.list_from_sequences(*consumer_lv_parts)

    def create_consumer_lv_parts(  # noqa: PLR0913 # fix
        self,
        load: PFTypes.LoadLV,
        grid_name: str,
        power: LoadLV,
        sfx_pre: str,
        index: int,
    ) -> Sequence[Load]:
        logger.debug(
            "Creating partial consumers for subconsumer {index} of low voltage consumer {name}...",
            index=index,
            name=load.loc_name,
        )
        phase_connection_type = PhaseConnectionType[LoadLVPhaseConnectionType(load.phtech).name]
        consumer_fixed = (
            self.create_consumer(
                load,
                power.fixed,
                grid_name,
                system_type=SystemType.FIXED_CONSUMPTION,
                phase_connection_type=phase_connection_type,
                name_suffix=sfx_pre.format(index) + "_" + SystemType.FIXED_CONSUMPTION.name,
                load_model_default="Z",
            )
            if power.fixed.pow_app_abs != 0
            else None
        )
        consumer_night = (
            self.create_consumer(
                load,
                power.night,
                grid_name,
                system_type=SystemType.NIGHT_STORAGE,
                phase_connection_type=phase_connection_type,
                name_suffix=sfx_pre.format(index) + "_" + SystemType.NIGHT_STORAGE.name,
                load_model_default="Z",
            )
            if power.night.pow_app_abs != 0
            else None
        )
        consumer_flex = (
            self.create_consumer(
                load,
                power.flexible,
                grid_name,
                system_type=SystemType.VARIABLE_CONSUMPTION,
                phase_connection_type=phase_connection_type,
                name_suffix=sfx_pre.format(index) + "_" + SystemType.VARIABLE_CONSUMPTION.name,
                load_model_default="Z",
            )
            if power.flexible.pow_app_abs != 0
            else None
        )
        return self.pfi.filter_none([consumer_fixed, consumer_night, consumer_flex])

    def create_loads_mv(self, loads: Sequence[PFTypes.LoadMV], grid_name: str) -> Sequence[Load]:
        logger.info("Creating medium voltage loads...")
        loads_mv_ = [self.create_load_mv(load=load, grid_name=grid_name) for load in loads]
        loads_mv = self.pfi.list_from_sequences(*loads_mv_)
        return self.pfi.filter_none(loads_mv)

    def create_load_mv(self, load: PFTypes.LoadMV, grid_name: str) -> Sequence[Load | None]:
        power = self.calc_load_mv_power(load)
        logger.debug("Creating medium voltage load {name}...", name=load.loc_name)
        phase_connection_type = (
            PhaseConnectionType[LoadPhaseConnectionType(load.phtech).name]
            if load.typ_id is not None
            else PhaseConnectionType.THREE_PH_D
        )
        consumer = self.create_consumer(
            load=load,
            power=power.consumer,
            grid_name=grid_name,
            phase_connection_type=phase_connection_type,
            system_type=SystemType.FIXED_CONSUMPTION,
            name_suffix="_CONSUMER",
        )
        producer = self.create_producer(
            generator=load,
            power=power.producer,
            gen_name=load.loc_name,
            grid_name=grid_name,
            phase_connection_type=phase_connection_type,
            system_type=SystemType.OTHER,
            name_suffix="_PRODUCER",
        )

        return [consumer, producer]

    def create_consumer(  # noqa: PLR0913 # fix
        self,
        load: PFTypes.LoadBase,
        power: LoadPower,
        grid_name: str,
        system_type: SystemType,
        phase_connection_type: PhaseConnectionType,
        name_suffix: str = "",
        load_model_default: Literal["U", "Z", "P"] = "P",
    ) -> Load | None:
        l_name = self.pfi.create_name(load, grid_name) + name_suffix
        logger.debug("Creating consumer {load_name}...", load_name=l_name)
        export, description = self.get_description(load)
        if not export:
            logger.warning("Consumer {load_name} not set for export. Skipping.", load_name=l_name)
            return None

        bus = load.bus1
        if bus is None:
            logger.warning("Consumer {load_name} not connected to any bus. Skipping.", load_name=l_name)
            return None

        phase_id = bus.cPhInfo
        if phase_id == "SPN":
            logger.warning(
                "Load {load_name} is a 1-phase load which is currently not supported. Skipping.",
                load_name=load.loc_name,
            )
            return None

        terminal = bus.cterm
        t_name = self.pfi.create_name(terminal, grid_name)

        u_n = round(terminal.uknom * Exponents.VOLTAGE, DecimalDigits.VOLTAGE)  # voltage in V

        rated_power = power.as_rated_power()
        logger.debug(
            "{load_name}: there is no real rated power, it is calculated based on actual power.",
            load_name=l_name,
        )

        load_model_p = self.load_model_of(load, specifier="p", default=load_model_default)
        active_power = ActivePower(load_model=load_model_p)

        load_model_q = self.load_model_of(load, specifier="q", default=load_model_default)
        reactive_power = ReactivePower(load_model=load_model_q)

        connected_phases = self.get_connected_phases(phase_connection_type=phase_connection_type, bus=bus)
        voltage_system_type = (
            VoltageSystemType[ElementVoltageSystemType(load.typ_id.systp).name]
            if load.typ_id is not None
            else VoltageSystemType[TerminalVoltageSystemType(terminal.systype).name]
        )

        return Load(
            name=l_name,
            node=t_name,
            description=description,
            u_n=u_n,
            rated_power=rated_power,
            active_power=active_power,
            reactive_power=reactive_power,
            type=LoadType.CONSUMER,
            connected_phases=connected_phases,
            system_type=system_type,
            phase_connection_type=phase_connection_type,
            voltage_system_type=voltage_system_type,
        )

    @staticmethod
    def load_model_of(
        load: PFTypes.LoadBase,
        specifier: Literal["p", "q"],
        default: Literal["U", "P", "Z"] = "P",
    ) -> LoadModel:
        load_type = load.typ_id
        if load_type is not None:
            if load_type.loddy != FULL_DYNAMIC:
                logger.warning(
                    "Please check load model setting of {load_name} for RMS simulation.",
                    load_name=load.loc_name,
                )
                logger.info(
                    "Consider to set 100% dynamic mode, but with time constants =0 (=same static model for RMS).",
                )

            name = load_type.loc_name

            if specifier == "p":
                return LoadModel(
                    name=name,
                    c_p=load_type.aP,
                    c_i=load_type.bP,
                    exp_p=load_type.kpu0,
                    exp_i=load_type.kpu1,
                    exp_z=load_type.kpu,
                )

            if specifier == "q":
                return LoadModel(
                    name=name,
                    c_p=load_type.aQ,
                    c_i=load_type.bQ,
                    exp_p=load_type.kqu0,
                    exp_i=load_type.kqu1,
                    exp_z=load_type.kqu,
                )

            msg = "unreachable"
            raise RuntimeError(msg)

        if default == "U":
            return LoadModel(c_i=1, c_p=0)

        if default == "P":
            return LoadModel(c_i=0, c_p=1)

        return LoadModel(c_i=0, c_p=0)

    def create_producers_normal(
        self,
        generators: Sequence[PFTypes.Generator],
        grid_name: str,
    ) -> Sequence[Load]:
        logger.info("Creating normal producers...")
        producers = [self.create_producer_normal(generator=generator, grid_name=grid_name) for generator in generators]
        return self.pfi.filter_none(producers)

    def create_producer_normal(
        self,
        generator: PFTypes.Generator,
        grid_name: str,
    ) -> Load | None:
        power = self.calc_normal_gen_power(generator)
        gen_name = self.pfi.create_generator_name(generator)
        system_type = SystemType[GeneratorSystemType(generator.aCategory).name]
        phase_connection_type = GeneratorPhaseConnectionType(generator.phtech)
        external_controller_name = self.get_external_controller_name(generator)
        return self.create_producer(
            generator=generator,
            power=power,
            gen_name=gen_name,
            grid_name=grid_name,
            phase_connection_type=phase_connection_type,
            system_type=system_type,
            external_controller_name=external_controller_name,
        )

    def create_producers_pv(
        self,
        generators: Sequence[PFTypes.PVSystem],
        grid_name: str,
    ) -> Sequence[Load]:
        logger.info("Creating PV producers...")
        producers = [self.create_producer_pv(generator=generator, grid_name=grid_name) for generator in generators]
        return self.pfi.filter_none(producers)

    def create_producer_pv(
        self,
        generator: PFTypes.PVSystem,
        grid_name: str,
    ) -> Load | None:
        power = self.calc_normal_gen_power(generator)
        gen_name = self.pfi.create_generator_name(generator)
        phase_connection_type = GeneratorPhaseConnectionType(generator.phtech)
        system_type = SystemType.PV
        return self.create_producer(
            generator=generator,
            power=power,
            gen_name=gen_name,
            grid_name=grid_name,
            phase_connection_type=phase_connection_type,
            system_type=system_type,
        )

    def get_external_controller_name(self, gen: PFTypes.Generator | PFTypes.PVSystem) -> str | None:
        controller = gen.c_pstac
        if controller is None:
            return None

        return self.pfi.create_generator_name(gen, generator_name=controller.loc_name)

    def calc_normal_gen_power(self, gen: PFTypes.Generator | PFTypes.PVSystem) -> LoadPower:
        pow_app = gen.sgn * gen.ngnum
        cosphi = gen.cosn
        # in PF for producer: ind. cosphi = over excited; cap. cosphi = under excited
        cosphi_dir = CosphiDir.UE if gen.pf_recap else CosphiDir.OE
        phase_connection_type = PhaseConnectionType[GeneratorPhaseConnectionType(gen.phtech).name]
        return LoadPower.from_sc_sym(
            pow_app=pow_app,
            cosphi=cosphi,
            cosphi_dir=cosphi_dir,
            scaling=gen.scale0,
            phase_connection_type=phase_connection_type,
        )

    def create_producer(  # noqa: PLR0913 # fix
        self,
        generator: PFTypes.GeneratorBase | PFTypes.LoadMV,
        gen_name: str,
        power: LoadPower,
        grid_name: str,
        system_type: SystemType,
        phase_connection_type: GeneratorPhaseConnectionType | LoadPhaseConnectionType,
        external_controller_name: str | None = None,
        name_suffix: str = "",
    ) -> Load | None:
        gen_name = self.pfi.create_name(generator, grid_name, element_name=gen_name) + name_suffix
        logger.debug("Creating producer {gen_name}...", gen_name=gen_name)
        export, description = self.get_description(generator)
        if not export:
            logger.warning(
                "Generator {gen_name} not set for export. Skipping.",
                gen_name=gen_name,
            )
            return None

        bus = generator.bus1
        if bus is None:
            logger.warning("Generator {gen_name} not connected to any bus. Skipping.", gen_name=gen_name)
            return None

        terminal = bus.cterm
        t_name = self.pfi.create_name(terminal, grid_name)
        u_n = round(terminal.uknom * Exponents.VOLTAGE, DecimalDigits.VOLTAGE)  # voltage in V

        # Rated Values of single unit
        rated_power = power.as_rated_power()
        reactive_power = ReactivePower(external_controller_name=external_controller_name)

        phase_connection_type = PhaseConnectionType[phase_connection_type.name]
        connected_phases = self.get_connected_phases(phase_connection_type=phase_connection_type, bus=bus)

        return Load(
            name=gen_name,
            node=t_name,
            description=description,
            u_n=u_n,
            rated_power=rated_power,
            active_power=ActivePower(),
            reactive_power=reactive_power,
            type=LoadType.PRODUCER,
            connected_phases=connected_phases,
            system_type=system_type,
            phase_connection_type=phase_connection_type,
            voltage_system_type=VoltageSystemType.AC,
        )

    def create_topology_case(self, meta: Meta, data: PowerFactoryData) -> TopologyCase:
        logger.debug("Creating topology case...")
        switch_states = self.create_switch_states(data.switches, grid_name=data.name)
        coupler_states = self.create_coupler_states(data.couplers, grid_name=data.name)
        bfuse_states = self.create_bfuse_states(data.bfuses, grid_name=data.name)
        efuse_states = self.create_efuse_states(data.efuses, grid_name=data.name)
        elements: Sequence[ElementBase] = self.pfi.list_from_sequences(
            data.loads,
            data.loads_lv,
            data.loads_mv,
            data.generators,
            data.pv_systems,
            data.external_grids,
        )
        node_power_on_states = self.create_node_power_on_states(data.terminals, grid_name=data.name)
        line_power_on_states = self.create_element_power_on_states(data.lines, grid_name=data.name)
        transformer_2w_power_on_states = self.create_element_power_on_states(data.transformers_2w, grid_name=data.name)
        element_power_on_states = self.create_element_power_on_states(elements, grid_name=data.name)
        power_on_states = self.pfi.list_from_sequences(
            switch_states,
            coupler_states,
            bfuse_states,
            efuse_states,
            node_power_on_states,
            line_power_on_states,
            transformer_2w_power_on_states,
            element_power_on_states,
        )
        power_on_states = self.merge_power_on_states(power_on_states)
        return TopologyCase(meta=meta, elements=power_on_states)

    def merge_power_on_states(self, power_on_states: Sequence[ElementState]) -> Sequence[ElementState]:
        entry_names = {entry.name for entry in power_on_states}
        return [
            self.merge_entries(entry_name=entry_name, power_on_states=power_on_states) for entry_name in entry_names
        ]

    def merge_entries(self, entry_name: str, power_on_states: Sequence[ElementState]) -> ElementState:
        entries = {entry for entry in power_on_states if entry.name == entry_name}
        disabled = any(entry.disabled for entry in entries)
        open_switches = tuple(itertools.chain.from_iterable([entry.open_switches for entry in entries]))
        return ElementState(name=entry_name, disabled=disabled, open_switches=open_switches)

    def create_switch_states(self, switches: Sequence[PFTypes.Switch], grid_name: str) -> Sequence[ElementState]:
        """Create element states for all type of elements based on if the switch is open.

        The element states contain a node reference.

        Arguments:
            switches {Sequence[PFTypes.Switch]} -- sequence of PowerFactory objects of type Switch

        Returns:
            Sequence[ElementState] -- set of element states
        """

        logger.info("Creating switch states...")
        states = [self.create_switch_state(switch=switch, grid_name=grid_name) for switch in switches]
        return self.pfi.filter_none(states)

    def create_switch_state(
        self,
        switch: PFTypes.Switch,
        grid_name: str,
    ) -> ElementState | None:
        if not switch.isclosed:
            cub = switch.fold_id
            element = cub.obj_id
            if element is not None:
                terminal = cub.cterm
                node_name = self.pfi.create_name(terminal, grid_name)
                element_name = self.pfi.create_name(element, grid_name)
                logger.debug(
                    "Creating switch state {node_name}-{element_name}...",
                    node_name=node_name,
                    element_name=element_name,
                )
                return ElementState(name=element_name, open_switches=(node_name,))

        return None

    def create_coupler_states(self, couplers: Sequence[PFTypes.Coupler], grid_name: str) -> Sequence[ElementState]:
        """Create element states for all type of elements based on if the coupler is open.

        The element states contain a node reference.

        Arguments:
            couplers {Sequence[PFTypes.Coupler]} -- sequence of PowerFactory objects of type Coupler

        Returns:
            Sequence[ElementState] -- set of element states
        """
        logger.info("Creating coupler states...")
        states = [self.create_coupler_state(coupler=coupler, grid_name=grid_name) for coupler in couplers]
        return self.pfi.filter_none(states)

    def create_coupler_state(
        self,
        coupler: PFTypes.Coupler,
        grid_name: str,
    ) -> ElementState | None:
        if not coupler.isclosed:
            element_name = self.pfi.create_name(coupler, grid_name)
            logger.debug(
                "Creating coupler state {element_name}...",
                element_name=element_name,
            )
            return ElementState(name=element_name, disabled=True)

        return None

    def create_node_power_on_states(
        self,
        terminals: Sequence[PFTypes.Terminal],
        grid_name: str,
    ) -> Sequence[ElementState]:
        """Create element states based on if the connected nodes are out of service.

        The element states contain a node reference.

        Arguments:
            terminals {Sequence[PFTypes.Terminal]} -- sequence of PowerFactory objects of type Terminal

        Returns:
            Sequence[ElementState] -- set of element states
        """

        logger.info("Creating node power on states...")
        states = [self.create_node_power_on_state(terminal=terminal, grid_name=grid_name) for terminal in terminals]
        return self.pfi.filter_none(states)

    def create_node_power_on_state(
        self,
        terminal: PFTypes.Terminal,
        grid_name: str,
    ) -> ElementState | None:
        if terminal.outserv:
            node_name = self.pfi.create_name(terminal, grid_name)
            logger.debug(
                "Creating node power on state {node_name}...",
                node_name=node_name,
            )
            return ElementState(name=node_name, disabled=True)

        return None

    def create_element_power_on_states(
        self,
        elements: Sequence[ElementBase | PFTypes.Line | PFTypes.Transformer2W],
        grid_name: str,
    ) -> Sequence[ElementState]:
        """Create element states for one-sided connected elements based on if the elements are out of service.

        The element states contain no node reference.

        Arguments:
            elements {Sequence[ElementBase} -- sequence of one-sided connected PowerFactory objects

        Returns:
            Sequence[ElementState] -- set of element states
        """
        logger.info("Creating element power on states...")
        states = [self.create_element_power_on_state(element=element, grid_name=grid_name) for element in elements]
        return self.pfi.filter_none(states)

    def create_element_power_on_state(
        self,
        element: ElementBase | PFTypes.Line | PFTypes.Transformer2W,
        grid_name: str,
    ) -> ElementState | None:
        if element.outserv:
            element_name = self.pfi.create_name(element, grid_name)
            logger.debug(
                "Creating element power on state {element_name}...",
                element_name=element_name,
            )
            return ElementState(name=element_name, disabled=True)

        return None

    def create_bfuse_states(self, fuses: Sequence[PFTypes.BFuse], grid_name: str) -> Sequence[ElementState]:
        """Create element states for all type of elements based on if the fuse is open.

        The element states contain a node reference.

        Arguments:
            fuses {Sequence[PFTypes.BFuse]} -- sequence of PowerFactory objects of type Fuse

        Returns:
            Sequence[ElementState] -- set of element states
        """
        logger.info("Creating fuse states...")
        states = [self.create_bfuse_state(fuse=fuse, grid_name=grid_name) for fuse in fuses]
        return self.pfi.filter_none(states)

    def create_bfuse_state(self, fuse: PFTypes.BFuse, grid_name: str) -> ElementState | None:
        if not fuse.on_off or fuse.outserv:
            element_name = self.pfi.create_name(fuse, grid_name)
            logger.debug(
                "Creating fuse state {element_name}...",
                element_name=element_name,
            )
            return ElementState(name=element_name, disabled=True)

        return None

    def create_efuse_states(self, fuses: Sequence[PFTypes.EFuse], grid_name: str) -> Sequence[ElementState]:
        """Create element states for all type of elements based on if the fuse is open.

        The element states contain a node reference.

        Arguments:
            fusees {Sequence[PFTypes.EFuse]} -- sequence of PowerFactory objects of type Fuse

        Returns:
            Sequence[ElementState] -- set of element states
        """

        logger.info("Creating fuse states...")
        states = [self.create_efuse_state(fuse=fuse, grid_name=grid_name) for fuse in fuses]
        return self.pfi.filter_none(states)

    def create_efuse_state(self, fuse: PFTypes.EFuse, grid_name: str) -> ElementState | None:
        if not fuse.on_off or fuse.outserv:
            cub = fuse.fold_id
            element = cub.obj_id  # also accessible via 'fuse.cbranch'
            if element is not None:
                terminal = cub.cterm  # also accessible via 'fuse.cn_bus'
                node_name = self.pfi.create_name(terminal, grid_name)
                element_name = self.pfi.create_name(element, grid_name)
                logger.debug(
                    "Creating fuse state {node_name}-{element_name}...",
                    node_name=node_name,
                    element_name=element_name,
                )
                logger.warning(
                    "Element fuse at {node_name}-{element_name}: Exporter considers element as disconnected due to open fuse, but in PowerFactory element will still be handled as connected.",
                    node_name=node_name,
                    element_name=element_name,
                )
                return ElementState(name=element_name, open_switches=(node_name,))

        return None

    def create_steadystate_case(self, meta: Meta, data: PowerFactoryData) -> SteadystateCase:
        logger.info("Creating steadystate case...")
        loads = self.create_loads_ssc(
            consumers=data.loads,
            consumers_lv=data.loads_lv,
            consumers_mv=data.loads_mv,
            generators=data.generators,
            pv_systems=data.pv_systems,
            grid_name=data.name,
        )
        transformers = self.create_transformers_ssc(
            pf_transformers_2w=data.transformers_2w,
            grid_name=data.name,
        )
        external_grids = self.create_external_grid_ssc(
            ext_grids=data.external_grids,
            grid_name=data.name,
        )

        return SteadystateCase(
            meta=meta,
            loads=loads,
            transformers=transformers,
            external_grids=external_grids,
        )

    def create_transformers_ssc(
        self,
        pf_transformers_2w: Sequence[PFTypes.Transformer2W],
        grid_name: str,
    ) -> Sequence[TransformerSSC]:
        logger.info("Creating transformers steadystate case...")
        transformers_2w_sscs = self.create_transformers_2w_ssc(pf_transformers_2w, grid_name)
        return self.pfi.list_from_sequences(transformers_2w_sscs)

    def create_transformers_2w_ssc(
        self,
        pf_transformers_2w: Sequence[PFTypes.Transformer2W],
        grid_name: str,
    ) -> Sequence[TransformerSSC]:
        logger.info("Creating 2-winding transformers steadystate cases...")
        transformers_2w_sscs = [
            self.create_transformer_2w_ssc(pf_transformer_2w=pf_transformer_2w, grid_name=grid_name)
            for pf_transformer_2w in pf_transformers_2w
        ]
        return self.pfi.filter_none(transformers_2w_sscs)

    def create_transformer_2w_ssc(
        self,
        pf_transformer_2w: PFTypes.Transformer2W,
        grid_name: str,
    ) -> TransformerSSC | None:
        name = self.pfi.create_name(pf_transformer_2w, grid_name)
        logger.debug("Creating 2-winding transformer {transformer_name} steadystate case...", transformer_name=name)
        export, _ = self.get_description(pf_transformer_2w)
        if not export:
            logger.warning("Transformer {transformer_name} not set for export. Skipping.", transformer_name=name)
            return None

        # Transformer Tap Changer
        t_type = pf_transformer_2w.typ_id
        tap_pos = None if t_type is None else pf_transformer_2w.nntap

        return TransformerSSC(name=name, tap_pos=tap_pos)

    def create_external_grid_ssc(
        self,
        ext_grids: Sequence[PFTypes.ExternalGrid],
        grid_name: str,
    ) -> Sequence[ExternalGridSSC]:
        logger.info("Creating external grids steadystate case...")
        ext_grid_sscs = [self.create_external_grid_ssc_state(grid, grid_name) for grid in ext_grids]
        return self.pfi.filter_none(ext_grid_sscs)

    def create_external_grid_ssc_state(
        self,
        ext_grid: PFTypes.ExternalGrid,
        grid_name: str,
    ) -> ExternalGridSSC | None:
        name = self.pfi.create_name(ext_grid, grid_name)
        logger.debug("Creating external grid {ext_grid_name} steadystate case...", ext_grid_name=name)
        export, _ = self.get_description(ext_grid)
        if not export:
            logger.warning("External grid {ext_grid_name} not set for export. Skipping.", ext_grid_name=name)
            return None

        if ext_grid.bus1 is None:
            logger.warning("External grid {ext_grid_name} not connected to any bus. Skipping.", ext_grid_name=name)
            return None

        g_type = GridType(ext_grid.bustp)
        if g_type == GridType.SL:
            return ExternalGridSSC(
                name=name,
                u_0=round(ext_grid.usetp * ext_grid.bus1.cterm.uknom * Exponents.VOLTAGE, DecimalDigits.VOLTAGE),
                phi_0=ext_grid.phiini,
            )

        if g_type == GridType.PV:
            return ExternalGridSSC(
                name=name,
                u_0=round(ext_grid.usetp * ext_grid.bus1.cterm.uknom * Exponents.VOLTAGE, DecimalDigits.VOLTAGE),
                p_0=round(ext_grid.pgini * Exponents.POWER, DecimalDigits.POWER),
            )

        if g_type == GridType.PQ:
            return ExternalGridSSC(
                name=name,
                p_0=round(ext_grid.pgini * Exponents.POWER, DecimalDigits.POWER),
                q_0=round(ext_grid.qgini * Exponents.POWER, DecimalDigits.POWER),
            )

        return ExternalGridSSC(name=name)

    def create_loads_ssc(  # noqa: PLR0913
        self,
        consumers: Sequence[PFTypes.Load],
        consumers_lv: Sequence[PFTypes.LoadLV],
        consumers_mv: Sequence[PFTypes.LoadMV],
        generators: Sequence[PFTypes.Generator],
        pv_systems: Sequence[PFTypes.PVSystem],
        grid_name: str,
    ) -> Sequence[LoadSSC]:
        logger.info("Creating loads steadystate case...")
        normal_consumers = self.create_consumers_ssc_normal(loads=consumers, grid_name=grid_name)
        lv_consumers = self.create_consumers_ssc_lv(loads=consumers_lv, grid_name=grid_name)
        mv_consumers = self.create_loads_ssc_mv(loads=consumers_mv, grid_name=grid_name)
        gen_producers = self.create_producers_ssc(loads=generators, grid_name=grid_name)
        pv_producers = self.create_producers_ssc(loads=pv_systems, grid_name=grid_name)
        return self.pfi.list_from_sequences(normal_consumers, lv_consumers, mv_consumers, gen_producers, pv_producers)

    def create_consumers_ssc_normal(
        self,
        loads: Sequence[PFTypes.Load],
        grid_name: str,
    ) -> Sequence[LoadSSC]:
        logger.info("Creating normal consumers steadystate case...")
        consumers_ssc = [self.create_consumer_ssc_normal(load, grid_name) for load in loads]
        return self.pfi.filter_none(consumers_ssc)

    def create_consumer_ssc_normal(
        self,
        load: PFTypes.Load,
        grid_name: str,
    ) -> LoadSSC | None:
        power = self.calc_normal_load_power(load)
        if power is not None:
            return self.create_consumer_ssc(load, power, grid_name)

        return None

    def calc_normal_load_power(self, load: PFTypes.Load) -> LoadPower | None:
        logger.debug("Calculating power for normal load {load_name}...", load_name=load.loc_name)
        power = self.calc_normal_load_power_sym(load) if not load.i_sym else self.calc_normal_load_power_asym(load)

        if power:
            return power

        logger.warning("Power is not set for load {load_name}. Skipping.", load_name=load.loc_name)
        return None

    def calc_normal_load_power_sym(self, load: PFTypes.Load) -> LoadPower | None:  # noqa: PLR0911
        load_type = load.mode_inp
        scaling = load.scale0
        u_nom = None if load.bus1 is None else load.bus1.cterm.uknom
        cosphi_dir = CosphiDir.OE if load.pf_recap else CosphiDir.UE
        phase_connection_type = PhaseConnectionType[LoadPhaseConnectionType(load.phtech).name]
        if load_type in ("DEF", "PQ"):
            return LoadPower.from_pq_sym(
                pow_act=load.plini,
                pow_react=load.qlini,
                scaling=scaling,
                phase_connection_type=phase_connection_type,
            )

        if load_type == "PC":
            return LoadPower.from_pc_sym(
                pow_act=load.plini,
                cosphi=load.coslini,
                cosphi_dir=cosphi_dir,
                scaling=scaling,
                phase_connection_type=phase_connection_type,
            )

        if load_type == "IC":
            if u_nom is not None:
                return LoadPower.from_ic_sym(
                    voltage=load.u0 * u_nom,
                    current=load.ilini,
                    cosphi=load.coslini,
                    cosphi_dir=cosphi_dir,
                    scaling=scaling,
                    phase_connection_type=phase_connection_type,
                )

            logger.warning(
                "Load {load_name} is not connected to grid. Can not calculate power based on current and cosphi as voltage is missing. Skipping.",
                load_name=load.loc_name,
            )
            return None

        if load_type == "SC":
            return LoadPower.from_sc_sym(
                pow_app=load.slini,
                cosphi=load.coslini,
                cosphi_dir=cosphi_dir,
                scaling=scaling,
                phase_connection_type=phase_connection_type,
            )

        if load_type == "QC":
            return LoadPower.from_qc_sym(pow_react=load.qlini, cosphi=load.coslini, scaling=scaling)

        if load_type == "IP":
            if u_nom is not None:
                return LoadPower.from_ip_sym(
                    voltage=load.u0 * u_nom,
                    current=load.ilini,
                    pow_act=load.plini,
                    cosphi_dir=cosphi_dir,
                    scaling=scaling,
                    phase_connection_type=phase_connection_type,
                )
            logger.warning(
                "Load {load_name} is not connected to grid. Can not calculate power based on current and active power as voltage is missing. Skipping.",
                load_name=load.loc_name,
            )
            return None

        if load_type == "SP":
            return LoadPower.from_sp_sym(
                pow_app=load.slini,
                pow_act=load.plini,
                cosphi_dir=cosphi_dir,
                scaling=scaling,
                phase_connection_type=phase_connection_type,
            )

        if load_type == "SQ":
            return LoadPower.from_sq_sym(
                pow_app=load.slini,
                pow_react=load.qlini,
                scaling=scaling,
                phase_connection_type=phase_connection_type,
            )

        msg = "unreachable"
        raise RuntimeError(msg)

    def calc_normal_load_power_asym(self, load: PFTypes.Load) -> LoadPower | None:  # noqa: PLR0911
        load_type = load.mode_inp
        scaling = load.scale0
        u_nom = None if load.bus1 is None else load.bus1.cterm.uknom
        cosphi_dir = CosphiDir.OE if load.pf_recap else CosphiDir.UE
        if load_type in ("DEF", "PQ"):
            return LoadPower.from_pq_asym(
                pow_act_a=load.plinir,
                pow_act_b=load.plinis,
                pow_act_c=load.plinit,
                pow_react_a=load.qlinir,
                pow_react_b=load.qlinis,
                pow_react_c=load.qlinit,
                scaling=scaling,
            )

        if load_type == "PC":
            return LoadPower.from_pc_asym(
                pow_act_a=load.plinir,
                pow_act_b=load.plinis,
                pow_act_c=load.plinit,
                cosphi_a=load.coslinir,
                cosphi_b=load.coslinis,
                cosphi_c=load.coslinit,
                cosphi_dir=cosphi_dir,
                scaling=scaling,
            )

        if load_type == "IC":
            if u_nom is not None:
                return LoadPower.from_ic_asym(
                    voltage=load.u0 * u_nom,
                    current_a=load.ilinir,
                    current_b=load.ilinis,
                    current_c=load.ilinit,
                    cosphi_a=load.coslinir,
                    cosphi_b=load.coslinis,
                    cosphi_c=load.coslinit,
                    cosphi_dir=cosphi_dir,
                    scaling=scaling,
                )
            logger.warning(
                "Load {load_name} is not connected to grid. Can not calculate power based on current and cosphi as voltage is missing. Skipping.",
                load_name=load.loc_name,
            )
            return None

        if load_type == "SC":
            return LoadPower.from_sc_asym(
                pow_app_a=load.slinir,
                pow_app_b=load.slinis,
                pow_app_c=load.slinit,
                cosphi_a=load.coslinir,
                cosphi_b=load.coslinis,
                cosphi_c=load.coslinit,
                cosphi_dir=cosphi_dir,
                scaling=scaling,
            )

        if load_type == "QC":
            return LoadPower.from_qc_asym(
                pow_react_a=load.qlinir,
                pow_react_b=load.qlinis,
                pow_react_c=load.qlinit,
                cosphi_a=load.coslinir,
                cosphi_b=load.coslinis,
                cosphi_c=load.coslinit,
                scaling=scaling,
            )

        if load_type == "IP":
            if u_nom is not None:
                return LoadPower.from_ip_asym(
                    voltage=load.u0 * u_nom,
                    current_a=load.ilinir,
                    current_b=load.ilinis,
                    current_c=load.ilinit,
                    pow_act_a=load.plinir,
                    pow_act_b=load.plinis,
                    pow_act_c=load.plinit,
                    cosphi_dir=cosphi_dir,
                    scaling=scaling,
                )
            logger.warning(
                "Load {load_name} is not connected to grid. Can not calculate power based on current and active power as voltage is missing. Skipping.",
                load_name=load.loc_name,
            )
            return None

        if load_type == "SP":
            return LoadPower.from_sp_asym(
                pow_app_a=load.slinir,
                pow_app_b=load.slinis,
                pow_app_c=load.slinit,
                pow_act_a=load.plinir,
                pow_act_b=load.plinis,
                pow_act_c=load.plinit,
                cosphi_dir=cosphi_dir,
                scaling=scaling,
            )

        if load_type == "SQ":
            return LoadPower.from_sq_asym(
                pow_app_a=load.slinir,
                pow_app_b=load.slinis,
                pow_app_c=load.slinit,
                pow_react_a=load.qlinir,
                pow_react_b=load.qlinis,
                pow_react_c=load.qlinit,
                scaling=scaling,
            )

        msg = "unreachable"
        raise RuntimeError(msg)

    def create_consumers_ssc_lv(self, loads: Sequence[PFTypes.LoadLV], grid_name: str) -> Sequence[LoadSSC]:
        logger.info("Creating low voltage consumers steadystate case...")
        consumers_ssc_lv_parts = [self.create_consumers_ssc_lv_parts(load, grid_name) for load in loads]
        return list(itertools.chain.from_iterable(consumers_ssc_lv_parts))

    def create_consumers_ssc_lv_parts(self, load: PFTypes.LoadLV, grid_name: str) -> Sequence[LoadSSC]:
        powers = self.calc_load_lv_powers(load)
        sfx_pre = "" if len(powers) == 1 else "_({})"

        consumer_ssc_lv_parts = [
            self.create_consumer_ssc_lv_parts(load=load, grid_name=grid_name, power=power, sfx_pre=sfx_pre, index=i)
            for i, power in enumerate(powers)
        ]
        return list(itertools.chain.from_iterable(consumer_ssc_lv_parts))

    def create_consumer_ssc_lv_parts(  # noqa: PLR0913 # fix
        self,
        load: PFTypes.LoadLV,
        grid_name: str,
        power: LoadLV,
        sfx_pre: str,
        index: int,
    ) -> Sequence[LoadSSC]:
        consumer_fixed_ssc = (
            self.create_consumer_ssc(
                load,
                power.fixed,
                grid_name,
                name_suffix=sfx_pre.format(index) + "_" + SystemType.FIXED_CONSUMPTION.name,
            )
            if power.fixed.pow_app_abs != 0
            else None
        )
        consumer_night_ssc = (
            self.create_consumer_ssc(
                load,
                power.night,
                grid_name,
                name_suffix=sfx_pre.format(index) + "_" + SystemType.NIGHT_STORAGE.name,
            )
            if power.night.pow_app_abs != 0
            else None
        )
        consumer_flexible_ssc = (
            self.create_consumer_ssc(
                load,
                power.flexible_avg,
                grid_name,
                name_suffix=sfx_pre.format(index) + "_" + SystemType.VARIABLE_CONSUMPTION.name,
            )
            if power.flexible.pow_app_abs != 0
            else None
        )
        return self.pfi.filter_none([consumer_fixed_ssc, consumer_night_ssc, consumer_flexible_ssc])

    def calc_load_lv_powers(self, load: PFTypes.LoadLV) -> Sequence[LoadLV]:
        subloads = self.pfi.subloads_of(load)
        if not subloads:
            return [self.calc_load_lv_power(load)]

        return [self.calc_load_lv_power_sym(sl) for sl in subloads]

    def calc_load_lv_power(self, load: PFTypes.LoadLV) -> LoadLV:
        logger.debug("Calculating power for low voltage load {load_name}...", load_name=load.loc_name)
        scaling = load.scale0
        cosphi_dir = CosphiDir.OE if load.pf_recap else CosphiDir.UE
        if not load.i_sym:
            power_fixed = self.calc_load_lv_power_fixed_sym(load=load, scaling=scaling)
        else:
            power_fixed = self.calc_load_lv_power_fixed_asym(load=load, scaling=scaling)

        phase_connection_type = PhaseConnectionType[LoadLVPhaseConnectionType(load.phtech).name]

        power_night = LoadPower.from_pq_sym(
            pow_act=load.pnight,
            pow_react=0,
            scaling=1,
            phase_connection_type=phase_connection_type,
        )
        power_flexible = LoadPower.from_sc_sym(
            pow_app=load.cSmax,
            cosphi=load.ccosphi,
            cosphi_dir=cosphi_dir,
            scaling=1,
            phase_connection_type=phase_connection_type,
        )
        power_flexible_avg = LoadPower.from_sc_sym(
            pow_app=load.cSav,
            cosphi=load.ccosphi,
            cosphi_dir=cosphi_dir,
            scaling=1,
            phase_connection_type=phase_connection_type,
        )
        return LoadLV(fixed=power_fixed, night=power_night, flexible=power_flexible, flexible_avg=power_flexible_avg)

    def calc_load_lv_power_sym(self, load: PFTypes.LoadLVP) -> LoadLV:
        phase_connection_type = PhaseConnectionType[LoadLVPhaseConnectionType(load.phtech).name]
        power_fixed = self.calc_load_lv_power_fixed_sym(load, scaling=1)
        power_night = LoadPower.from_pq_sym(
            pow_act=load.pnight,
            pow_react=0,
            scaling=1,
            phase_connection_type=phase_connection_type,
        )
        cosphi_dir = CosphiDir.OE if load.pf_recap else CosphiDir.UE
        power_flexible = LoadPower.from_sc_sym(
            pow_app=load.cSmax,
            cosphi=load.ccosphi,
            cosphi_dir=cosphi_dir,
            scaling=1,
            phase_connection_type=phase_connection_type,
        )
        power_flexible_avg = LoadPower.from_sc_sym(
            pow_app=load.cSav,
            cosphi=load.ccosphi,
            cosphi_dir=cosphi_dir,
            scaling=1,
            phase_connection_type=phase_connection_type,
        )
        return LoadLV(fixed=power_fixed, night=power_night, flexible=power_flexible, flexible_avg=power_flexible_avg)

    def calc_load_lv_power_fixed_sym(
        self,
        load: PFTypes.LoadLV | PFTypes.LoadLVP,
        scaling: float,
    ) -> LoadPower:
        load_type = load.iopt_inp
        cosphi_dir = CosphiDir.OE if load.pf_recap else CosphiDir.UE
        phase_connection_type = PhaseConnectionType[LoadLVPhaseConnectionType(load.phtech).name]
        if load_type == IOpt.S_COSPHI:
            return LoadPower.from_sc_sym(
                pow_app=load.slini,
                cosphi=load.coslini,
                cosphi_dir=cosphi_dir,
                scaling=scaling,
                phase_connection_type=phase_connection_type,
            )

        if load_type == IOpt.P_COSPHI:
            return LoadPower.from_pc_sym(
                pow_act=load.plini,
                cosphi=load.coslini,
                cosphi_dir=cosphi_dir,
                scaling=scaling,
                phase_connection_type=phase_connection_type,
            )

        if load_type == IOpt.U_I_COSPHI:
            return LoadPower.from_ic_sym(
                voltage=load.ulini,
                current=load.ilini,
                cosphi=load.coslini,
                cosphi_dir=cosphi_dir,
                scaling=scaling,
                phase_connection_type=phase_connection_type,
            )

        if load_type == IOpt.E_COSPHI:
            return LoadPower.from_pc_sym(
                pow_act=load.cplinia,
                cosphi=load.coslini,
                cosphi_dir=cosphi_dir,
                scaling=scaling,
                phase_connection_type=phase_connection_type,
            )

        msg = "unreachable"
        raise RuntimeError(msg)

    def calc_load_lv_power_fixed_asym(
        self,
        load: PFTypes.LoadLV,
        scaling: float,
    ) -> LoadPower:
        load_type = load.iopt_inp
        cosphi_dir = CosphiDir.OE if load.pf_recap else CosphiDir.UE
        if load_type == IOpt.S_COSPHI:
            return LoadPower.from_sc_asym(
                pow_app_a=load.slinir,
                pow_app_b=load.slinis,
                pow_app_c=load.slinit,
                cosphi_a=load.coslinir,
                cosphi_b=load.coslinis,
                cosphi_c=load.coslinit,
                cosphi_dir=cosphi_dir,
                scaling=scaling,
            )
        if load_type == IOpt.P_COSPHI:
            return LoadPower.from_pc_asym(
                pow_act_a=load.plinir,
                pow_act_b=load.plinis,
                pow_act_c=load.plinit,
                cosphi_a=load.coslinir,
                cosphi_b=load.coslinis,
                cosphi_c=load.coslinit,
                cosphi_dir=cosphi_dir,
                scaling=scaling,
            )
        if load_type == IOpt.U_I_COSPHI:
            return LoadPower.from_ic_asym(
                voltage=load.ulini,
                current_a=load.ilinir,
                current_b=load.ilinis,
                current_c=load.ilinit,
                cosphi_a=load.coslinir,
                cosphi_b=load.coslinis,
                cosphi_c=load.coslinit,
                cosphi_dir=cosphi_dir,
                scaling=scaling,
            )

        msg = "unreachable"
        raise RuntimeError(msg)

    def create_loads_ssc_mv(
        self,
        loads: Sequence[PFTypes.LoadMV],
        grid_name: str,
    ) -> Sequence[LoadSSC]:
        logger.info("Creating medium voltage loads steadystate case...")
        loads_ssc_mv_ = [self.create_load_ssc_mv(load=load, grid_name=grid_name) for load in loads]
        loads_ssc_mv = self.pfi.list_from_sequences(*loads_ssc_mv_)
        return self.pfi.filter_none(loads_ssc_mv)

    def create_load_ssc_mv(
        self,
        load: PFTypes.LoadMV,
        grid_name: str,
    ) -> Sequence[LoadSSC | None]:
        power = self.calc_load_mv_power(load)
        consumer_ssc = self.create_consumer_ssc(load, power.consumer, grid_name, name_suffix="_CONSUMER")
        producer_ssc = self.create_consumer_ssc(load, power.producer, grid_name, name_suffix="_PRODUCER")
        return [consumer_ssc, producer_ssc]

    def calc_load_mv_power(self, load: PFTypes.LoadMV) -> LoadMV:
        logger.debug("Calculating power for medium voltage load {load_name}...", load_name=load.loc_name)
        if not load.ci_sym:
            return self.calc_load_mv_power_sym(load)

        return self.calc_load_mv_power_asym(load)

    def calc_load_mv_power_sym(self, load: PFTypes.LoadMV) -> LoadMV:
        load_type = load.mode_inp
        scaling_cons = load.scale0
        scaling_prod = load.gscale * -1  # to be in line with demand based counting system
        # in PF for consumer: ind. cosphi = under excited; cap. cosphi = over excited
        cosphi_dir_cons = CosphiDir.OE if load.pf_recap else CosphiDir.UE
        # in PF for producer: ind. cosphi = over excited; cap. cosphi = under excited
        cosphi_dir_prod = CosphiDir.UE if load.pfg_recap else CosphiDir.OE
        phase_connection_type = PhaseConnectionType[LoadPhaseConnectionType(load.phtech).name]
        if load_type == "PC":
            power_consumer = LoadPower.from_pc_sym(
                pow_act=load.plini,
                cosphi=load.coslini,
                cosphi_dir=cosphi_dir_cons,
                scaling=scaling_cons,
                phase_connection_type=phase_connection_type,
            )
            power_producer = LoadPower.from_pc_sym(
                pow_act=load.plini,
                cosphi=load.cosgini,
                cosphi_dir=cosphi_dir_prod,
                scaling=scaling_prod,
                phase_connection_type=phase_connection_type,
            )
            return LoadMV(consumer=power_consumer, producer=power_producer)

        if load_type == "SC":
            power_consumer = LoadPower.from_sc_sym(
                pow_app=load.slini,
                cosphi=load.coslini,
                cosphi_dir=cosphi_dir_cons,
                scaling=scaling_cons,
                phase_connection_type=phase_connection_type,
            )
            power_producer = LoadPower.from_sc_sym(
                pow_app=load.sgini,
                cosphi=load.cosgini,
                cosphi_dir=cosphi_dir_prod,
                scaling=scaling_prod,
                phase_connection_type=phase_connection_type,
            )
            return LoadMV(consumer=power_consumer, producer=power_producer)

        if load_type == "EC":
            logger.warning("Power from yearly demand is not implemented yet. Skipping.")
            power_consumer = LoadPower.from_pc_sym(
                pow_act=load.cplinia,
                cosphi=load.coslini,
                cosphi_dir=cosphi_dir_cons,
                scaling=scaling_cons,
                phase_connection_type=phase_connection_type,
            )
            power_producer = LoadPower.from_pc_sym(
                pow_act=load.pgini,
                cosphi=load.cosgini,
                cosphi_dir=cosphi_dir_prod,
                scaling=scaling_prod,
                phase_connection_type=phase_connection_type,
            )
            return LoadMV(consumer=power_consumer, producer=power_producer)

        msg = "unreachable"
        raise RuntimeError(msg)

    def calc_load_mv_power_asym(self, load: PFTypes.LoadMV) -> LoadMV:
        load_type = load.mode_inp
        scaling_cons = load.scale0
        scaling_prod = load.gscale * -1  # to be in line with demand based counting system
        # in PF for consumer: ind. cosphi = under excited; cap. cosphi = over excited
        cosphi_dir_cons = CosphiDir.OE if load.pf_recap else CosphiDir.UE
        # in PF for producer: ind. cosphi = over excited; cap. cosphi = under excited
        cosphi_dir_prod = CosphiDir.UE if load.pfg_recap else CosphiDir.OE
        if load_type == "PC":
            power_consumer = LoadPower.from_pc_asym(
                pow_act_a=load.plinir,
                pow_act_b=load.plinis,
                pow_act_c=load.plinit,
                cosphi_a=load.coslinir,
                cosphi_b=load.coslinis,
                cosphi_c=load.coslinit,
                cosphi_dir=cosphi_dir_cons,
                scaling=scaling_cons,
            )
            power_producer = LoadPower.from_pc_asym(
                pow_act_a=load.pginir,
                pow_act_b=load.pginis,
                pow_act_c=load.pginit,
                cosphi_a=load.cosginir,
                cosphi_b=load.cosginis,
                cosphi_c=load.cosginit,
                cosphi_dir=cosphi_dir_prod,
                scaling=scaling_prod,
            )
            return LoadMV(consumer=power_consumer, producer=power_producer)

        if load_type == "SC":
            power_consumer = LoadPower.from_sc_asym(
                pow_app_a=load.slinir,
                pow_app_b=load.slinis,
                pow_app_c=load.slinit,
                cosphi_a=load.coslinir,
                cosphi_b=load.coslinis,
                cosphi_c=load.coslinit,
                cosphi_dir=cosphi_dir_cons,
                scaling=scaling_cons,
            )
            power_producer = LoadPower.from_sc_asym(
                pow_app_a=load.sginir,
                pow_app_b=load.sginis,
                pow_app_c=load.sginit,
                cosphi_a=load.cosginir,
                cosphi_b=load.cosginis,
                cosphi_c=load.cosginit,
                cosphi_dir=cosphi_dir_prod,
                scaling=scaling_prod,
            )
            return LoadMV(consumer=power_consumer, producer=power_producer)

        msg = "unreachable"
        raise RuntimeError(msg)

    def create_consumer_ssc(
        self,
        load: PFTypes.LoadBase,
        power: LoadPower,
        grid_name: str,
        name_suffix: str = "",
    ) -> LoadSSC | None:
        name = self.pfi.create_name(load, grid_name) + name_suffix
        logger.debug("Creating consumer {consumer_name} steadystate case...", consumer_name=name)
        export, _ = self.get_description(load)
        if not export:
            logger.warning("External grid {consumer_ssc_name} not set for export. Skipping.", consumer_ssc_name=name)
            return None

        active_power = power.as_active_power_ssc()
        reactive_power = power.as_reactive_power_ssc()

        return LoadSSC(
            name=name,
            active_power=active_power,
            reactive_power=reactive_power,
        )

    def create_producers_ssc(
        self,
        loads: Sequence[PFTypes.GeneratorBase],
        grid_name: str,
    ) -> Sequence[LoadSSC]:
        logger.info("Creating producers steadystate case...")
        producers_ssc = [self.create_producer_ssc(generator=load, grid_name=grid_name) for load in loads]
        return self.pfi.filter_none(producers_ssc)

    def create_producer_ssc(
        self,
        generator: PFTypes.GeneratorBase,
        grid_name: str,
    ) -> LoadSSC | None:
        gen_name = self.pfi.create_generator_name(generator)
        producer_name = self.pfi.create_name(generator, grid_name, element_name=gen_name)
        logger.debug("Creating producer {producer_name} steadystate case...", producer_name=producer_name)
        export, _ = self.get_description(generator)
        if not export:
            logger.warning("Generator {producer_name} not set for export. Skipping.", producer_name=producer_name)
            return None

        bus = generator.bus1
        if bus is None:
            logger.warning("Generator {producer_name} not connected to any bus. Skipping.", producer_name=producer_name)
            return None

        terminal = bus.cterm
        u_n = round(terminal.uknom * Exponents.VOLTAGE, DecimalDigits.VOLTAGE)  # voltage in V
        phase_connection_type = PhaseConnectionType[GeneratorPhaseConnectionType(generator.phtech).name]

        power = LoadPower.from_pq_sym(
            pow_act=generator.pgini_a * generator.ngnum * -1,  # has to be negative as power is counted demand based
            pow_react=generator.qgini_a * generator.ngnum * -1,  # has to be negative as power is counted demand based
            scaling=generator.scale0_a,
            phase_connection_type=phase_connection_type,
        )

        active_power = power.as_active_power_ssc()

        # Q-Controller
        external_controller = generator.c_pstac
        if external_controller is None:
            controller = self.create_q_controller_builtin(gen=generator, u_n=u_n, grid_name=grid_name)
        else:
            controller = self.create_q_controller_external(
                gen=generator,
                u_n=u_n,
                controller=external_controller,
                grid_name=grid_name,
            )

        reactive_power = power.as_reactive_power_ssc(controller=controller)

        return LoadSSC(
            name=producer_name,
            active_power=active_power,
            reactive_power=reactive_power,
        )

    def create_q_controller_builtin(  # noqa: PLR0911
        self,
        gen: PFTypes.GeneratorBase,
        u_n: float,
        grid_name: str,
    ) -> Controller | None:
        logger.debug("Creating producer {gen_name} internal Q controller...", gen_name=gen.loc_name)
        if gen.bus1 is not None:
            node_target_name = self.pfi.create_name(gen.bus1.cterm, grid_name=grid_name)
        else:
            return None

        av_mode = LocalQCtrlMode(gen.av_mode)

        if av_mode == LocalQCtrlMode.COSPHI_CONST:
            cosphi = gen.cosgini
            cosphi_dir = CosphiDir.UE if gen.pf_recap else CosphiDir.OE
            q_controller = ControlCosphiConst(
                cosphi=round(cosphi, DecimalDigits.COSPHI),
                cosphi_dir=cosphi_dir,
            )
            return Controller(node_target=node_target_name, control_type=q_controller)

        if av_mode == LocalQCtrlMode.Q_CONST:
            q_set = gen.qgini * -1  # has to be negative as power is now counted demand based
            q_controller = ControlQConst(
                q_set=round(q_set * Exponents.POWER * gen.ngnum, DecimalDigits.POWER),
            )
            return Controller(node_target=node_target_name, control_type=q_controller)

        if av_mode == LocalQCtrlMode.Q_U:
            cosphi_a = gen.cosn
            q_max_ue = abs(gen.Qfu_min)  # absolute value
            q_max_oe = abs(gen.Qfu_max)  # absolute value
            u_q0 = gen.udeadbup - (gen.udeadbup - gen.udeadblow) / 2  # p.u.
            u_deadband_low = abs(u_q0 - gen.udeadblow)  # delta in p.u.
            u_deadband_up = abs(u_q0 - gen.udeadbup)  # delta in p.u.
            m_tg_2015 = 100 / abs(gen.ddroop) * 100 / u_n / cosphi_a * Exponents.VOLTAGE  # (% von Pr) / kV
            m_tg_2018 = self.transform_qu_slope(slope=m_tg_2015, given_format="2015", target_format="2018", u_n=u_n)
            q_controller = ControlQU(
                m_tg_2015=round(m_tg_2015, DecimalDigits.PU),
                m_tg_2018=round(m_tg_2018, DecimalDigits.PU),
                u_q0=round(u_q0 * u_n, DecimalDigits.VOLTAGE),
                u_deadband_up=round(u_deadband_up * u_n, DecimalDigits.VOLTAGE),
                u_deadband_low=round(u_deadband_low * u_n, DecimalDigits.VOLTAGE),
                q_max_ue=round(q_max_ue * Exponents.POWER * gen.ngnum, DecimalDigits.POWER),
                q_max_oe=round(q_max_oe * Exponents.POWER * gen.ngnum, DecimalDigits.POWER),
            )
            return Controller(node_target=node_target_name, control_type=q_controller)

        if av_mode == LocalQCtrlMode.Q_P:
            if gen.pQPcurve is None:
                return None

            q_controller = ControlQP(q_p_characteristic_name=gen.pQPcurve.loc_name)
            return Controller(node_target=node_target_name, control_type=q_controller)

        if av_mode == LocalQCtrlMode.COSPHI_P:
            cosphi_ue = gen.pf_under
            cosphi_oe = gen.pf_over
            p_threshold_ue = gen.p_under * -1  # P-threshold for cosphi_ue
            p_threshold_oe = gen.p_over * -1  # P-threshold for cosphi_oe
            q_controller = ControlCosphiP(
                cosphi_ue=round(cosphi_ue, DecimalDigits.COSPHI),
                cosphi_oe=round(cosphi_oe, DecimalDigits.COSPHI),
                p_threshold_ue=round(p_threshold_ue * Exponents.POWER * gen.ngnum, DecimalDigits.POWER),
                p_threshold_oe=round(p_threshold_oe * Exponents.POWER * gen.ngnum, DecimalDigits.POWER),
            )
            return Controller(node_target=node_target_name, control_type=q_controller)

        if av_mode == LocalQCtrlMode.U_CONST:
            u_set = gen.usetp
            q_controller = ControlUConst(u_set=round(u_set * u_n, DecimalDigits.VOLTAGE))
            return Controller(node_target=node_target_name, control_type=q_controller)

        if av_mode == LocalQCtrlMode.U_Q_DROOP:
            logger.warning(
                "Generator {gen_name}: Voltage control with Q-droop is not implemented yet. Skipping.",
                gen_name=gen.loc_name,
            )
            return None

        if av_mode == LocalQCtrlMode.U_I_DROOP:
            logger.warning(
                "Generator {gen_name}: Voltage control with I-droop is not implemented yet. Skipping.",
                gen_name=gen.loc_name,
            )
            return None

        msg = "unreachable"
        raise RuntimeError(msg)

    def create_q_controller_external(  # noqa: PLR0911, PLR0912, PLR0915
        self,
        gen: PFTypes.GeneratorBase,
        u_n: float,
        controller: PFTypes.StationController,
        grid_name: str,
    ) -> Controller | None:
        controller_name = self.pfi.create_generator_name(gen, generator_name=controller.loc_name)
        logger.debug(
            "Creating producer {gen_name} external Q controller {controller_name}...",
            gen_name=gen.loc_name,
            controller_name=controller_name,
        )

        # Controlled node
        node_target_cub = controller.p_cub
        if node_target_cub is None:
            logger.warning(
                "Generator {gen_name}: external controller has no target node. Skipping.",
                gen_name=gen.loc_name,
            )
            return None
        node_target_name = self.pfi.create_name(element=node_target_cub.cterm, grid_name=grid_name)

        ctrl_mode = controller.i_ctrl
        if ctrl_mode == CtrlMode.U:  # voltage control mode -> const. U
            u_set = controller.usetp
            u_meas_ref = ControlledVoltageRef[CtrlVoltageRef(controller.i_phase).name]
            q_controller = ControlUConst(
                u_set=round(u_set * u_n, DecimalDigits.VOLTAGE),
                u_meas_ref=u_meas_ref,
            )
            return Controller(
                node_target=node_target_name,
                control_type=q_controller,
                external_controller_name=controller_name,
            )

        if ctrl_mode == CtrlMode.Q:  # reactive power control mode
            if controller.qu_char == QChar.CONST:  # const. Q
                q_dir = -1 if controller.iQorient else 1
                q_set = controller.qsetp * q_dir * -1  # has to be negative as power is now counted demand based
                q_controller = ControlQConst(q_set=round(q_set * Exponents.POWER * gen.ngnum, DecimalDigits.POWER))
                return Controller(
                    node_target=node_target_name,
                    control_type=q_controller,
                    external_controller_name=controller_name,
                )

            if controller.qu_char == QChar.U:  # Q(U)
                s_r = gen.sgn
                cosphi_a = gen.cosn
                u_nom = round(controller.refbar.uknom * Exponents.VOLTAGE, DecimalDigits.VOLTAGE)  # voltage in V

                q_max_ue = abs(controller.Qmin)
                q_max_oe = abs(controller.Qmax)
                u_q0 = controller.udeadbup - (controller.udeadbup - controller.udeadblow) / 2  # per unit
                u_deadband_low = abs(u_q0 - controller.udeadblow)  # delta in per unit
                u_deadband_up = abs(u_q0 - controller.udeadbup)  # delta in per unit

                q_rated = controller.Srated
                try:
                    if abs((abs(q_rated) - abs(s_r)) / abs(s_r)) < M_TAB2015_MIN_THRESHOLD:  # q_rated == s_r
                        m_tg_2015 = 100 / controller.ddroop * 100 / u_nom / cosphi_a * Exponents.VOLTAGE
                    else:
                        m_tg_2015 = (
                            100
                            / abs(controller.ddroop)
                            * 100
                            / u_nom
                            * math.tan(math.acos(cosphi_a))
                            * Exponents.VOLTAGE
                        )

                    # in default there should q_rated=s_r, but user could enter incorrectly
                    m_tg_2015 = m_tg_2015 * q_rated / s_r
                    m_tg_2018 = self.transform_qu_slope(
                        slope=m_tg_2015,
                        given_format="2015",
                        target_format="2018",
                        u_n=u_nom,
                    )
                except ZeroDivisionError:
                    m_tg_2015 = float("inf")
                    m_tg_2018 = float("inf")

                q_controller = ControlQU(
                    m_tg_2015=round(m_tg_2015, DecimalDigits.PU),
                    m_tg_2018=round(m_tg_2018, DecimalDigits.PU),
                    u_q0=round(u_q0 * u_n, DecimalDigits.VOLTAGE),
                    u_deadband_up=round(u_deadband_up * u_n, DecimalDigits.VOLTAGE),
                    u_deadband_low=round(u_deadband_low * u_n, DecimalDigits.VOLTAGE),
                    q_max_ue=round(q_max_ue * Exponents.POWER * gen.ngnum, DecimalDigits.POWER),
                    q_max_oe=round(q_max_oe * Exponents.POWER * gen.ngnum, DecimalDigits.POWER),
                )
                return Controller(
                    node_target=node_target_name,
                    control_type=q_controller,
                    external_controller_name=controller_name,
                )

            if controller.qu_char == QChar.P:  # Q(P)
                q_p_char_name = controller.pQPcurve.loc_name
                q_max_ue = abs(controller.Qmin)
                q_max_oe = abs(controller.Qmax)
                q_dir = q_dir = -1 if controller.iQorient else 1
                q_controller = ControlQP(
                    q_p_characteristic_name=q_p_char_name,
                    q_max_ue=round(q_max_ue * Exponents.POWER * gen.ngnum, DecimalDigits.POWER),
                    q_max_oe=round(q_max_oe * Exponents.POWER * gen.ngnum, DecimalDigits.POWER),
                )
                return Controller(
                    node_target=node_target_name,
                    control_type=q_controller,
                    external_controller_name=controller_name,
                )

            msg = "unreachable"
            raise RuntimeError(msg)

        if ctrl_mode == CtrlMode.COSPHI:  # cosphi control mode
            if controller.cosphi_char == CosphiChar.CONST:  # const. cosphi
                cosphi = controller.pfsetp
                ue = controller.pf_recap ^ controller.iQorient  # OE/UE XOR +Q/-Q
                # in PF for producer: ind. cosphi = over excited; cap. cosphi = under excited
                q_dir = q_dir = -1 if controller.iQorient else 1
                cosphi_dir = CosphiDir.UE if ue else CosphiDir.OE
                q_controller = ControlCosphiConst(
                    cosphi=round(cosphi, DecimalDigits.COSPHI),
                    cosphi_dir=cosphi_dir,
                )
                return Controller(
                    node_target=node_target_name,
                    control_type=q_controller,
                    external_controller_name=controller_name,
                )

            if controller.cosphi_char == CosphiChar.P:  # cosphi(P)
                cosphi_ue = controller.pf_under
                cosphi_oe = controller.pf_over
                p_threshold_ue = controller.p_under * -1  # P-threshold for cosphi_ue
                p_threshold_oe = controller.p_over * -1  # P-threshold for cosphi_oe
                q_controller = ControlCosphiP(
                    cosphi_ue=round(cosphi_ue, DecimalDigits.COSPHI),
                    cosphi_oe=round(cosphi_oe, DecimalDigits.COSPHI),
                    p_threshold_ue=round(p_threshold_ue * Exponents.POWER * gen.ngnum, DecimalDigits.POWER),
                    p_threshold_oe=round(p_threshold_oe * Exponents.POWER * gen.ngnum, DecimalDigits.POWER),
                )
                return Controller(
                    node_target=node_target_name,
                    control_type=q_controller,
                    external_controller_name=controller_name,
                )

            if controller.cosphi_char == CosphiChar.U:  # cosphi(U)
                cosphi_ue = controller.pf_under
                cosphi_oe = controller.pf_over
                u_threshold_ue = controller.u_under  # U-threshold for cosphi_ue
                u_threshold_oe = controller.u_over  # U-threshold for cosphi_oe
                q_controller = ControlCosphiU(
                    cosphi_ue=round(cosphi_ue, DecimalDigits.COSPHI),
                    cosphi_oe=round(cosphi_oe, DecimalDigits.COSPHI),
                    u_threshold_ue=round(u_threshold_ue * u_n, DecimalDigits.VOLTAGE),
                    u_threshold_oe=round(u_threshold_oe * u_n, DecimalDigits.VOLTAGE),
                )
                return Controller(
                    node_target=node_target_name,
                    control_type=q_controller,
                    external_controller_name=controller_name,
                )

            msg = "unreachable"
            raise RuntimeError(msg)

        if ctrl_mode == CtrlMode.TANPHI:  # tanphi control mode --> const. tanphi
            cosphi = math.cos(math.atan(controller.tansetp))
            cosphi_dir = CosphiDir.UE if controller.iQorient else CosphiDir.OE
            q_controller = ControlTanphiConst(
                cosphi=round(cosphi, DecimalDigits.COSPHI),
                cosphi_dir=cosphi_dir,
            )
            return Controller(
                node_target=node_target_name,
                control_type=q_controller,
                external_controller_name=controller_name,
            )

        msg = "unreachable"
        raise RuntimeError(msg)

    def get_connected_phases(
        self,
        phase_connection_type: PhaseConnectionType,
        bus: PFTypes.StationCubicle,
    ) -> ConnectedPhases:
        if phase_connection_type == PhaseConnectionType.THREE_PH_D:
            phases = textwrap.wrap(bus.cPhInfo, 2)
            return ConnectedPhases(
                phases_a=[Phase[PFPhase(phases[0]).name], Phase[PFPhase(phases[1]).name]],
                phases_b=[Phase[PFPhase(phases[1]).name], Phase[PFPhase(phases[2]).name]],
                phases_c=[Phase[PFPhase(phases[2]).name], Phase[PFPhase(phases[0]).name]],
            )
        if phase_connection_type in (PhaseConnectionType.THREE_PH_PH_E, PhaseConnectionType.THREE_PH_YN):
            phases = textwrap.wrap(bus.cPhInfo, 2)
            return ConnectedPhases(
                phases_a=[Phase[PFPhase(phases[0]).name], Phase.N],
                phases_b=[Phase[PFPhase(phases[1]).name], Phase.N],
                phases_c=[Phase[PFPhase(phases[2]).name], Phase.N],
            )
        if phase_connection_type in (PhaseConnectionType.TWO_PH_PH_E, PhaseConnectionType.TWO_PH_YN):
            phases = textwrap.wrap(bus.cPhInfo, 2)
            return ConnectedPhases(
                phases_a=[Phase[PFPhase(phases[0]).name], Phase.N],
                phases_b=[Phase[PFPhase(phases[1]).name], Phase.N],
                phases_c=None,
            )
        if phase_connection_type in (PhaseConnectionType.ONE_PH_PH_E, PhaseConnectionType.ONE_PH_PH_N):
            phases = textwrap.wrap(bus.cPhInfo, 2)
            return ConnectedPhases(
                phases_a=[Phase[PFPhase(phases[0]).name], Phase.N],
                phases_b=None,
                phases_c=None,
            )
        if phase_connection_type == PhaseConnectionType.ONE_PH_PH_PH:
            phases = textwrap.wrap(bus.cPhInfo, 2)
            return ConnectedPhases(
                phases_a=[Phase[PFPhase(phases[0]).name], Phase[PFPhase(phases[1]).name]],
                phases_b=None,
                phases_c=None,
            )

        msg = "unreachable"
        raise RuntimeError(msg)

    @staticmethod
    def transform_qu_slope(
        slope: float,
        given_format: Literal["2015", "2018"],
        target_format: Literal["2015", "2018"],
        u_n: float,
    ) -> float:
        """Transform slope of Q(U)-characteristic from given format type to another format type.

        Arguments:
            value {float} -- slope of Q(U)-characteristic
            given_format {str} -- format specifier for related normative guideline (e.g. '2015' or '2018')
            target_format {str} -- format specifier for related normative guideline (e.g. '2015' or '2018')
            u_n {float} -- nominal voltage of the related controller, in V

        Returns:
            float -- transformed slope
        """
        if given_format == "2015" and target_format == "2018":
            return slope / (1e3 / u_n * 100)  # 2018: (% von Pr) / (p.u. von Un)

        if given_format == "2018" and target_format == "2015":
            return slope * (1e3 / u_n * 100)  # 2015: (% von Pr) / kV

        msg = "unreachable"
        raise RuntimeError(msg)


def export_powerfactory_data(  # noqa: PLR0913
    export_path: pathlib.Path,
    project_name: str,
    grid_name: str,
    powerfactory_user_profile: str = "",
    powerfactory_path: pathlib.Path = POWERFACTORY_PATH,
    powerfactory_version: str = POWERFACTORY_VERSION,
    python_version: str = PYTHON_VERSION,
    topology_name: str | None = None,
    topology_case_name: str | None = None,
    steadystate_case_name: str | None = None,
) -> None:
    """Export powerfactory data to json files using PowerFactoryExporter running in process.

    A grid given in DIgSILENT PowerFactory is exported to three json files with given schema.
    The whole grid data is separated into topology (raw assets), topology_case (binary switching info and out of service
    info) and steadystate_case (operation points).
    When the code execution is complete, the process is terminated and the connection to PowerFactory is closed.

        Arguments:
            export_path {pathlib.Path} -- the directory where the exported json files are saved
            project_name {str} -- project name in PowerFactory to which the grid belongs
            grid_name {str} -- name of the grid to exported
            powerfactory_user_profile {str} -- user profile for login in PowerFactory
            powerfactory_path {pathlib.Path} -- installation directory of PowerFactory (hard-coded in interface.py)
            powerfactory_version {str} -- version number of PowerFactory (hard-coded in interface.py)
            topology_name {str} -- the chosen file name for 'topology' data
            topology_case_name {str} -- the chosen file name for related 'topology_case' data
            steadystate_case_name {str} -- the chosen file name for related 'steadystate_case' data

        Returns:
            None
    """

    process = PowerFactoryExporterProcess(
        project_name=project_name,
        export_path=export_path,
        grid_name=grid_name,
        powerfactory_user_profile=powerfactory_user_profile,
        powerfactory_path=powerfactory_path,
        powerfactory_version=powerfactory_version,
        python_version=python_version,
        topology_name=topology_name,
        topology_case_name=topology_case_name,
        steadystate_case_name=steadystate_case_name,
    )
    process.start()
    process.join()<|MERGE_RESOLUTION|>--- conflicted
+++ resolved
@@ -87,12 +87,8 @@
     from types import TracebackType
     from typing import Literal
 
-<<<<<<< HEAD
-    from psdm.steadystate_case.controller import ControlType
     from typing_extensions import Self
 
-=======
->>>>>>> 7c11385a
     ElementBase = PFTypes.GeneratorBase | PFTypes.LoadBase | PFTypes.ExternalGrid
 
 
