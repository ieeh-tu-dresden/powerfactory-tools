# :author: Sasan Jacob Rasti <sasan_jacob.rasti@tu-dresden.de>
# :author: Sebastian Krahmer <sebastian.krahmer@tu-dresden.de>
# :copyright: Copyright (c) Institute of Electrical Power Systems and High Voltage Engineering - TU Dresden, 2022-2023.
# :license: BSD 3-Clause

from __future__ import annotations

import dataclasses
import datetime
import itertools
import math
import multiprocessing
import pathlib
import textwrap
from typing import TYPE_CHECKING

from loguru import logger

from powerfactory_tools.constants import DecimalDigits
from powerfactory_tools.constants import Exponents
from powerfactory_tools.exporter.load_power import LoadPower
from powerfactory_tools.interface import PowerFactoryInterface
from powerfactory_tools.powerfactory_types import CosphiChar
from powerfactory_tools.powerfactory_types import CtrlMode
from powerfactory_tools.powerfactory_types import CtrlVoltageRef
from powerfactory_tools.powerfactory_types import GeneratorPhaseConnectionType
from powerfactory_tools.powerfactory_types import GeneratorSystemType
from powerfactory_tools.powerfactory_types import IOpt
from powerfactory_tools.powerfactory_types import LoadPhaseConnectionType
from powerfactory_tools.powerfactory_types import LocalQCtrlMode
from powerfactory_tools.powerfactory_types import QChar
from powerfactory_tools.powerfactory_types import TerminalVoltageSystemType
from powerfactory_tools.powerfactory_types import Vector
from powerfactory_tools.powerfactory_types import VectorGroup
from powerfactory_tools.powerfactory_types import Phase as PFPhase
from powerfactory_tools.powerfactory_types import VoltageSystemType as ElementVoltageSystemType
from powerfactory_tools.schema.base import CosphiDir
from powerfactory_tools.schema.base import Meta
from powerfactory_tools.schema.base import VoltageSystemType
from powerfactory_tools.schema.steadystate_case.case import Case as SteadystateCase
from powerfactory_tools.schema.steadystate_case.controller import ControlCosphiConst
from powerfactory_tools.schema.steadystate_case.controller import ControlCosphiP
from powerfactory_tools.schema.steadystate_case.controller import ControlCosphiU
from powerfactory_tools.schema.steadystate_case.controller import ControlledVoltageRef
from powerfactory_tools.schema.steadystate_case.controller import Controller
from powerfactory_tools.schema.steadystate_case.controller import ControlQConst
from powerfactory_tools.schema.steadystate_case.controller import ControlQP
from powerfactory_tools.schema.steadystate_case.controller import ControlQU
from powerfactory_tools.schema.steadystate_case.controller import ControlTanphiConst
from powerfactory_tools.schema.steadystate_case.controller import ControlUConst
from powerfactory_tools.schema.steadystate_case.external_grid import ExternalGrid as ExternalGridSSC
from powerfactory_tools.schema.steadystate_case.load import Load as LoadSSC
from powerfactory_tools.schema.steadystate_case.transformer import Transformer as TransformerSSC
from powerfactory_tools.schema.topology.active_power import ActivePower
from powerfactory_tools.schema.topology.branch import Branch
from powerfactory_tools.schema.topology.branch import BranchType
from powerfactory_tools.schema.topology.external_grid import ExternalGrid
from powerfactory_tools.schema.topology.external_grid import GridType
from powerfactory_tools.schema.topology.load import Load
from powerfactory_tools.schema.topology.load import LoadType
from powerfactory_tools.schema.topology.load import Phase
from powerfactory_tools.schema.topology.load import PhaseConnectionType
from powerfactory_tools.schema.topology.load import SystemType
from powerfactory_tools.schema.topology.load_model import LoadModel
from powerfactory_tools.schema.topology.node import Node
from powerfactory_tools.schema.topology.reactive_power import ReactivePower
from powerfactory_tools.schema.topology.topology import Topology
from powerfactory_tools.schema.topology.transformer import TapSide
from powerfactory_tools.schema.topology.transformer import Transformer
from powerfactory_tools.schema.topology.transformer import TransformerPhaseTechnologyType
from powerfactory_tools.schema.topology.transformer import VectorGroup as TVectorGroup
from powerfactory_tools.schema.topology.windings import VectorGroup as WVectorGroup
from powerfactory_tools.schema.topology.windings import Winding
from powerfactory_tools.schema.topology_case.case import Case as TopologyCase
from powerfactory_tools.schema.topology_case.element_state import ElementState

if TYPE_CHECKING:
    from collections.abc import Sequence
    from types import TracebackType
    from typing import Literal

    from powerfactory_tools.powerfactory_types import PowerFactoryTypes as PFTypes
    from powerfactory_tools.schema.steadystate_case.controller import ControlType

    ElementBase = PFTypes.GeneratorBase | PFTypes.LoadBase | PFTypes.ExternalGrid


POWERFACTORY_PATH = pathlib.Path("C:/Program Files/DIgSILENT")
POWERFACTORY_VERSION = "2022 SP2"
PYTHON_VERSION = "3.10"

FULL_DYNAMIC = 100
M_TAB2015_MIN_THRESHOLD = 0.01


@dataclasses.dataclass
class LoadLV:
    fixed: LoadPower
    night: LoadPower
    flexible: LoadPower


@dataclasses.dataclass
class LoadMV:
    consumer: LoadPower
    producer: LoadPower


@dataclasses.dataclass
class PowerFactoryData:
    name: str
    date: datetime.date
    project: str
    external_grids: Sequence[PFTypes.ExternalGrid]
    terminals: Sequence[PFTypes.Terminal]
    lines: Sequence[PFTypes.Line]
    transformers_2w: Sequence[PFTypes.Transformer2W]
    transformers_3w: Sequence[PFTypes.Transformer3W]
    loads: Sequence[PFTypes.Load]
    loads_lv: Sequence[PFTypes.LoadLV]
    loads_mv: Sequence[PFTypes.LoadMV]
    generators: Sequence[PFTypes.Generator]
    pv_systems: Sequence[PFTypes.PVSystem]
    couplers: Sequence[PFTypes.Coupler]
    switches: Sequence[PFTypes.Switch]
    fuses: Sequence[PFTypes.Fuse]


class PowerFactoryExporterProcess(multiprocessing.Process):
    def __init__(
        self,
        *,
        export_path: pathlib.Path,
        project_name: str,
        grid_name: str,
        powerfactory_user_profile: str = "",
        powerfactory_path: pathlib.Path = POWERFACTORY_PATH,
        powerfactory_version: str = POWERFACTORY_VERSION,
        python_version: str = PYTHON_VERSION,
        topology_name: str | None = None,
        topology_case_name: str | None = None,
        steadystate_case_name: str | None = None,
    ) -> None:
        super().__init__()
        self.export_path = export_path
        self.project_name = project_name
        self.grid_name = grid_name
        self.powerfactory_user_profile = powerfactory_user_profile
        self.powerfactory_path = powerfactory_path
        self.powerfactory_version = powerfactory_version
        self.python_version = python_version
        if topology_name is not None:
            self.topology_name = topology_name
        else:
            self.topology_name = grid_name

        if topology_case_name is not None:
            self.topology_case_name = topology_case_name
        else:
            self.topology_case_name = grid_name

        if steadystate_case_name is not None:
            self.steadystate_case_name = steadystate_case_name
        else:
            self.steadystate_case_name = grid_name

    def run(self) -> None:
        pfe = PowerFactoryExporter(
            project_name=self.project_name,
            grid_name=self.grid_name,
            powerfactory_user_profile=self.powerfactory_user_profile,
            powerfactory_path=self.powerfactory_path,
            powerfactory_version=self.powerfactory_version,
            python_version=self.python_version,
        )
        pfe.export(self.export_path, self.topology_name, self.topology_case_name, self.steadystate_case_name)


@dataclasses.dataclass
class PowerFactoryExporter:
    project_name: str
    grid_name: str
    powerfactory_user_profile: str = ""
    powerfactory_path: pathlib.Path = POWERFACTORY_PATH
    powerfactory_version: str = POWERFACTORY_VERSION
    python_version: str = PYTHON_VERSION

    def __post_init__(self) -> None:
        self.pfi = PowerFactoryInterface(
            project_name=self.project_name,
            powerfactory_user_profile=self.powerfactory_user_profile,
            powerfactory_path=self.powerfactory_path,
            powerfactory_version=self.powerfactory_version,
            python_version=self.python_version,
        )

    def __enter__(self) -> PowerFactoryExporter:
        return self

    def __exit__(
        self,
        exc_type: type[BaseException],
        exc_val: BaseException,
        exc_tb: TracebackType,
    ) -> None:
        self.pfi.close()

    def export(
        self,
        export_path: pathlib.Path,
        topology_name: str | None = None,
        topology_case_name: str | None = None,
        steadystate_case_name: str | None = None,
    ) -> None:
        """Export grid topology, topology_case and steadystate_case to json files.

        Based on the class arguments of PowerFactoryExporter a grid, given in DIgSILENT PowerFactory, is exported to
        three json files with given schema. The whole grid data is separated into topology (raw assets), topology_case
        (binary switching info and out of service info) and steadystate_case (operation points).

        Arguments:
            export_path {pathlib.Path} -- the directory where the exported json files are saved
            topology_name {str} -- the chosen file name for 'topology' data
            topology_case_name {str} -- the chosen file name for related 'topology_case' data
            steadystate_case_name {str} -- the chosen file name for related 'steadystate_case' data
        """

        logger.debug("Exporting {project_name}...", project_name=self.project_name)
        data = self.compile_powerfactory_data()
        meta = self.create_meta_data(data=data)

        topology = self.create_topology(meta=meta, data=data)
        topology_case = self.create_topology_case(meta=meta, data=data)
        steadystate_case = self.create_steadystate_case(meta=meta, data=data)

        if steadystate_case.is_valid_topology(topology) is False:
            msg = "Steadystate case does not match specified topology."
            raise ValueError(msg)

        self.export_topology(topology=topology, topology_name=topology_name, export_path=export_path)
        self.export_topology_case(
            topology_case=topology_case,
            topology_case_name=topology_case_name,
            export_path=export_path,
        )
        self.export_steadystate_case(
            steadystate_case=steadystate_case,
            steadystate_case_name=steadystate_case_name,
            export_path=export_path,
        )

    def export_scenario(
        self,
        *,
        export_path: pathlib.Path,
        scenario_name: str | None,
        topology_case_name: str | None = None,
        steadystate_case_name: str | None = None,
        verify_steadystate_case: bool = False,
    ) -> None:
        """Export grid topology_case and steadystate_case for a given scenario to json files.

        Based on the class arguments of PowerFactoryExporter a grid, given in DIgSILENT PowerFactory, is exported to
        two json files with given schema. Only grid data related to topology_case (binary switching info and out of
        service info) and steadystate_case (operation points) is exported.

        Arguments:
            export_path {pathlib.Path} -- the directory where the exported json files are saved
            scenario_name {str | None} -- the scenario name
            topology_case_name {str} -- the chosen file name for related 'topology_case' data
            steadystate_case_name {str} -- the chosen file name for related 'steadystate_case' data
            verify_steadystate_case {bool} -- if True, associated topology is created to be checked against
        """

        logger.debug("Exporting scenario {scenario_name}...", scenario_name=scenario_name)
        if scenario_name is not None:
            self.switch_scenario(scenario_name)

        data = self.compile_powerfactory_data()
        meta = self.create_meta_data(data=data)

        topology_case = self.create_topology_case(meta=meta, data=data)
        steadystate_case = self.create_steadystate_case(meta=meta, data=data)
        if verify_steadystate_case is True:
            topology = self.create_topology(meta=meta, data=data)
            if steadystate_case.is_valid_topology(topology) is False:
                msg = "Steadystate case does not match specified topology."
                raise ValueError(msg)

        self.export_topology_case(
            topology_case=topology_case,
            topology_case_name=topology_case_name,
            export_path=export_path,
        )
        self.export_steadystate_case(
            steadystate_case=steadystate_case,
            steadystate_case_name=steadystate_case_name,
            export_path=export_path,
        )

    def export_topology(self, topology: Topology, topology_name: str | None, export_path: pathlib.Path) -> None:
        logger.debug("Exporting topology {topology_name}...", topology_name=topology_name)
        self.export_data(
            data=topology,
            data_name=topology_name,
            data_type="topology",
            export_path=export_path,
        )

    def export_topology_case(
        self,
        topology_case: TopologyCase,
        topology_case_name: str | None,
        export_path: pathlib.Path,
    ) -> None:
        logger.debug("Exporting topology case {topology_case_name}...", topology_case_name=topology_case_name)
        self.export_data(
            data=topology_case,
            data_name=topology_case_name,
            data_type="topology_case",
            export_path=export_path,
        )

    def export_steadystate_case(
        self,
        steadystate_case: SteadystateCase,
        steadystate_case_name: str | None,
        export_path: pathlib.Path,
    ) -> None:
        logger.debug(
            "Exporting steadystate case {steadystate_case_name}...",
            steadystate_case_name=steadystate_case_name,
        )
        self.export_data(
            data=steadystate_case,
            data_name=steadystate_case_name,
            data_type="steadystate_case",
            export_path=export_path,
        )

    def export_data(
        self,
        data: Topology | TopologyCase | SteadystateCase,
        data_name: str | None,
        data_type: Literal["topology", "topology_case", "steadystate_case"],
        export_path: pathlib.Path,
    ) -> None:
        """Export data to json file.

        Arguments:
            data {Topology | TopologyCase | SteadystateCase} -- data to export
            data_name {str | None} -- the chosen file name for data
            data_type {Literal['topology', 'topology_case', 'steadystate_case']} -- the data type
            export_path {pathlib.Path} -- the directory where the exported json file is saved
        """
        timestamp = datetime.datetime.now().astimezone()  # noqa: DTZ005
        timestamp_string = timestamp.isoformat(sep="T", timespec="seconds").replace(":", "")
        if data_name is None:
            filename = f"{self.grid_name}_{timestamp_string}_{data_type}.json"
        else:
            filename = f"{data_name}_{data_type}.json"

        file_path = export_path / filename
        try:
            file_path.resolve()
        except OSError as e:
            msg = f"File path {file_path} is not a valid path."
            raise FileNotFoundError(msg) from e

        data.to_json(file_path)

    def switch_study_case(self, sc: str) -> None:
        study_case = self.pfi.study_case(name=sc)
        if study_case is not None:
            self.pfi.activate_study_case(study_case)
        else:
            msg = f"Study case {sc} does not exist."
            raise RuntimeError(msg)

    def switch_scenario(self, scen: str) -> None:
        scenario = self.pfi.scenario(name=scen)
        if scenario is not None:
            self.pfi.activate_scenario(scenario)
        else:
            msg = f"Scenario {scen} does not exist."
            raise RuntimeError(msg)

<<<<<<< HEAD
    def compile_powerfactory_data(self) -> PowerfactoryData:
        logger.debug("Compiling data from PowerFactory...")
=======
    def compile_powerfactory_data(self) -> PowerFactoryData:
>>>>>>> 30759c43
        if self.grid_name == "*":
            name = self.project_name
        else:
            grids = self.pfi.grids()
            try:
                grid = [e for e in grids if e.loc_name == self.grid_name][0]
                name = grid.loc_name
            except IndexError as e:
                msg = f"Grid {self.grid_name} does not exist."
                raise RuntimeError(msg) from e

        project = self.pfi.project.loc_name
        date = datetime.datetime.now().astimezone().date()  # noqa: DTZ005

        return PowerFactoryData(
            name=name,
            date=date,
            project=project,
            external_grids=self.pfi.external_grids(grid=self.grid_name),
            terminals=self.pfi.terminals(grid=self.grid_name),
            lines=self.pfi.lines(grid=self.grid_name),
            transformers_2w=self.pfi.transformers_2w(grid=self.grid_name),
            transformers_3w=self.pfi.transformers_3w(grid=self.grid_name),
            loads=self.pfi.loads(grid=self.grid_name),
            loads_lv=self.pfi.loads_lv(grid=self.grid_name),
            loads_mv=self.pfi.loads_mv(grid=self.grid_name),
            generators=self.pfi.generators(grid=self.grid_name),
            pv_systems=self.pfi.pv_systems(grid=self.grid_name),
            couplers=self.pfi.couplers(grid=self.grid_name),
            switches=self.pfi.switches(grid=self.grid_name),
            fuses=self.pfi.fuses(grid=self.grid_name),
        )

    @staticmethod
<<<<<<< HEAD
    def create_meta_data(data: PowerfactoryData) -> Meta:
        logger.debug("Creating meta data...")
=======
    def create_meta_data(data: PowerFactoryData) -> Meta:
>>>>>>> 30759c43
        grid_name = data.name.replace(" ", "-")
        project = data.project.replace(" ", "-")
        date = data.date

        return Meta(name=grid_name, date=date, project=project)

<<<<<<< HEAD
    def create_topology(self, meta: Meta, data: PowerfactoryData) -> Topology:
        logger.debug("Creating topology...")
=======
    def create_topology(self, meta: Meta, data: PowerFactoryData) -> Topology:
>>>>>>> 30759c43
        external_grids = self.create_external_grids(
            ext_grids=data.external_grids,
            grid_name=data.name,
        )
        nodes = self.create_nodes(terminals=data.terminals, grid_name=data.name)
        branches = self.create_branches(lines=data.lines, couplers=data.couplers, grid_name=data.name)
        loads = self.create_loads(
            consumers=data.loads,
            consumers_lv=data.loads_lv,
            consumers_mv=data.loads_mv,
            generators=data.generators,
            pv_systems=data.pv_systems,
            grid_name=data.name,
        )
        transformers = self.create_transformers(
            pf_transformers_2w=data.transformers_2w,
            grid_name=data.name,
        )

        return Topology(
            meta=meta,
            nodes=nodes,
            branches=branches,
            loads=loads,
            transformers=transformers,
            external_grids=external_grids,
        )

    def create_external_grids(
        self,
        ext_grids: Sequence[PFTypes.ExternalGrid],
        grid_name: str,
    ) -> Sequence[ExternalGrid]:
        logger.info("Creating external grids...")
        external_grids = [self.create_external_grid(ext_grid, grid_name) for ext_grid in ext_grids]
        return self.pfi.filter_none(external_grids)

    def create_external_grid(
        self,
        ext_grid: PFTypes.ExternalGrid,
        grid_name: str,
    ) -> ExternalGrid | None:
        name = self.pfi.create_name(ext_grid, grid_name)
        logger.debug("Creating external_grid {ext_grid_name}...", ext_grid_name=name)
        export, description = self.get_description(ext_grid)
        if not export:
            logger.warning("External grid {ext_grid_name} not set for export. Skipping.", ext_grid_name=name)
            return None

        if ext_grid.bus1 is None:
            logger.warning("External grid {ext_grid_name} not connected to any bus. Skipping.", ext_grid_name=name)
            return None

        node_name = self.pfi.create_name(ext_grid.bus1.cterm, grid_name)

        return ExternalGrid(
            name=name,
            description=description,
            node=node_name,
            type=GridType(ext_grid.bustp),
            short_circuit_power_max=ext_grid.snss,
            short_circuit_power_min=ext_grid.snssmin,
        )

    def create_nodes(self, terminals: Sequence[PFTypes.Terminal], grid_name: str) -> Sequence[Node]:
        logger.info("Creating nodes...")
        nodes = [self.create_node(terminal, grid_name) for terminal in terminals]
        return self.pfi.filter_none(nodes)

    def create_node(self, terminal: PFTypes.Terminal, grid_name: str) -> Node | None:
        export, description = self.get_description(terminal)
        name = self.pfi.create_name(terminal, grid_name)
        logger.debug("Creating node {node_name}...", node_name=name)
        if not export:
            logger.warning("Node {node_name} not set for export. Skipping.", node_name=name)
            return None

        u_n = round(terminal.uknom * Exponents.VOLTAGE, DecimalDigits.VOLTAGE)  # voltage in V

        if self.pfi.is_within_substation(terminal):
            description = "substation internal" if description == "" else "substation internal; " + description

        return Node(name=name, u_n=u_n, description=description)

    def create_branches(
        self,
        lines: Sequence[PFTypes.Line],
        couplers: Sequence[PFTypes.Coupler],
        grid_name: str,
    ) -> Sequence[Branch]:
        logger.info("Creating branches...")
        blines = [self.create_line(line, grid_name) for line in lines]
        bcouplers = [self.create_coupler(coupler, grid_name) for coupler in couplers]

        return self.pfi.list_from_sequences(self.pfi.filter_none(blines), self.pfi.filter_none(bcouplers))

    def create_line(self, line: PFTypes.Line, grid_name: str) -> Branch | None:
        name = self.pfi.create_name(line, grid_name)
        logger.debug("Creating line {line_name}...", line_name=name)
        export, description = self.get_description(line)
        if not export:
            logger.warning("Line {line_name} not set for export. Skipping.", line_name=name)
            return None

        if line.bus1 is None or line.bus2 is None:
            logger.warning("Line {line_name} not connected to buses on both sides. Skipping.", line_name=name)
            return None

        t1 = line.bus1.cterm
        t2 = line.bus2.cterm

        if t1.systype != t2.systype:
            logger.warning("Line {line_name} connected to DC and AC bus. Skipping.", line_name=name)
            return None

        t1_name = self.pfi.create_name(t1, grid_name)
        t2_name = self.pfi.create_name(t2, grid_name)

        u_nom_1 = t1.uknom
        u_nom_2 = t2.uknom

        l_type = line.typ_id
        if l_type is None:
            logger.warning(
                "Type not set for line {line_name}. Skipping.",
                line_name=name,
            )
            return None

        u_nom = self.determine_line_voltage(u_nom_1=u_nom_1, u_nom_2=u_nom_2, l_type=l_type)

        i = l_type.InomAir if line.inAir else l_type.sline
        i_r = line.nlnum * line.fline * i * Exponents.CURRENT  # rated current (A)

        r1 = l_type.rline * line.dline / line.nlnum * Exponents.RESISTANCE
        x1 = l_type.xline * line.dline / line.nlnum * Exponents.REACTANCE
        r0 = l_type.rline0 * line.dline / line.nlnum * Exponents.RESISTANCE
        x0 = l_type.xline0 * line.dline / line.nlnum * Exponents.REACTANCE
        g1 = l_type.gline * line.dline * line.nlnum * Exponents.CONDUCTANCE
        b1 = l_type.bline * line.dline * line.nlnum * Exponents.SUSCEPTANCE
        g0 = l_type.gline0 * line.dline * line.nlnum * Exponents.CONDUCTANCE
        b0 = l_type.bline0 * line.dline * line.nlnum * Exponents.SUSCEPTANCE

        f_nom = l_type.frnom  # usually 50 Hertz
        u_system_type = VoltageSystemType[ElementVoltageSystemType(l_type.systp).name]

        return Branch(
            name=name,
            node_1=t1_name,
            node_2=t2_name,
            r1=r1,
            x1=x1,
            r0=r0,
            x0=x0,
            g1=g1,
            b1=b1,
            g0=g0,
            b0=b0,
            i_r=i_r,
            description=description,
            u_n=u_nom,
            f_n=f_nom,
            type=BranchType.LINE,
            voltage_system_type=u_system_type,
        )

    @staticmethod
    def determine_line_voltage(u_nom_1: float, u_nom_2: float, l_type: PFTypes.LineType) -> float:
        if round(u_nom_1, 2) == round(u_nom_2, 2):
            return u_nom_1 * Exponents.VOLTAGE  # nominal voltage (V)

        return l_type.uline * Exponents.VOLTAGE  # nominal voltage (V)

    def create_coupler(self, coupler: PFTypes.Coupler, grid_name: str) -> Branch | None:
        name = self.pfi.create_name(coupler, grid_name)
        logger.debug("Creating coupler {coupler_name}...", coupler_name=name)
        export, description = self.get_description(coupler)
        if not export:
            logger.warning("Coupler {coupler_name} not set for export. Skipping.", coupler_name=name)
            return None

        if coupler.bus1 is None or coupler.bus2 is None:
            logger.warning("Coupler {coupler} not connected to buses on both sides. Skipping.", coupler=coupler)
            return None

        t1 = coupler.bus1.cterm
        t2 = coupler.bus2.cterm

        if t1.systype != t2.systype:
            logger.warning("Coupler {coupler} connected to DC and AC bus. Skipping.", coupler=coupler)
            return None

        if coupler.typ_id is not None:
            r1 = coupler.typ_id.R_on
            x1 = coupler.typ_id.X_on
            i_r = coupler.typ_id.Inom
        else:
            r1 = 0
            x1 = 0
            i_r = math.inf

        b1 = 0
        g1 = 0

        u_nom_1 = t1.uknom
        u_nom_2 = t2.uknom

        if round(u_nom_1, 2) == round(u_nom_2, 2):
            u_nom = u_nom_1 * Exponents.VOLTAGE  # nominal voltage (V)
        else:
            logger.warning(
                "Coupler {coupler_name} couples busbars with different voltage levels. Skipping.",
                coupler_name=name,
            )
            return None

        description = self.get_coupler_description(terminal1=t1, terminal2=t2, description=description)

        t1_name = self.pfi.create_name(t1, grid_name)
        t2_name = self.pfi.create_name(t2, grid_name)

<<<<<<< HEAD
        return Branch(
=======
        u_system_type = VoltageSystemType[TerminalVoltageSystemType(t1.systype).name]

        branch = Branch(
>>>>>>> 30759c43
            name=name,
            node_1=t1_name,
            node_2=t2_name,
            r1=r1,
            x1=x1,
            g1=g1,
            b1=b1,
            i_r=i_r,
            description=description,
            u_n=u_nom,
            type=BranchType.COUPLER,
            voltage_system_type=u_system_type,
        )

    def get_coupler_description(
        self,
        terminal1: PFTypes.Terminal,
        terminal2: PFTypes.Terminal,
        description: str,
    ) -> str:
        if self.pfi.is_within_substation(terminal1) and self.pfi.is_within_substation(terminal2):
            if description == "":
                return "substation internal"

            return "substation internal; " + description

        return description

    def create_transformers(
        self,
        pf_transformers_2w: Sequence[PFTypes.Transformer2W],
        grid_name: str,
    ) -> Sequence[Transformer]:
        logger.info("Creating transformers...")
        return self.create_transformers_2w(pf_transformers_2w, grid_name)

    def create_transformers_2w(
        self,
        transformers_2w: Sequence[PFTypes.Transformer2W],
        grid_name: str,
    ) -> Sequence[Transformer]:
        logger.info("Creating 2-winding transformers...")
        transformers = [self.create_transformer_2w(transformer_2w, grid_name) for transformer_2w in transformers_2w]
        return self.pfi.filter_none(transformers)

    def create_transformer_2w(self, transformer_2w: PFTypes.Transformer2W, grid_name: str) -> Transformer | None:
        name = self.pfi.create_name(element=transformer_2w, grid_name=grid_name)
        logger.debug("Creating 2-winding transformer {transformer_name}...", transformer_name=name)
        export, description = self.get_description(transformer_2w)
        if not export:
            logger.warning(
                "2-winding transformer {transformer_name} not set for export. Skipping.",
                transformer_name=name,
            )
            return None

        if transformer_2w.buslv is None or transformer_2w.bushv is None:
            logger.warning(
                "2-winding transformer {transformer_name} not connected to buses on both sides. Skipping.",
                transformer_name=name,
            )
            return None

        t_high = transformer_2w.bushv.cterm
        t_low = transformer_2w.buslv.cterm

        t_high_name = self.pfi.create_name(element=t_high, grid_name=grid_name)
        t_low_name = self.pfi.create_name(element=t_low, grid_name=grid_name)

        t_type = transformer_2w.typ_id

        if t_type is not None:
            t_number = transformer_2w.ntnum
            vector_group = TVectorGroup[VectorGroup(t_type.vecgrp).name]

            ph_technology = self.transformer_phase_technology(t_type)

            # Transformer Tap Changer
            tap_u_abs = t_type.dutap
            tap_u_phi = t_type.phitr
            tap_min = t_type.ntpmn
            tap_max = t_type.ntpmx
            tap_neutral = t_type.nntap0
            tap_side = self.transformer_tap_side(t_type)

            if bool(t_type.itapch2) is True:
                logger.warning(
                    "2-winding transformer {transformer_name} has second tap changer. Not supported so far. Skipping.",
                    transformer_name=name,
                )
                return None

            # Rated Voltage of the transformer_2w windings itself (CIM: ratedU)
            u_ref_h = t_type.utrn_h
            u_ref_l = t_type.utrn_l

            # Nominal Voltage of connected nodes (CIM: BaseVoltage)
            u_nom_h = transformer_2w.bushv.cterm.uknom
            u_nom_l = transformer_2w.buslv.cterm.uknom

            # Rated values
            p_fe = t_type.pfe  # kW
            i_0 = t_type.curmg  # %
            s_r = t_type.strn  # MVA

            # Create Winding Objects
            # Resulting impedance
            pu2abs = u_ref_h**2 / s_r
            r_1 = t_type.r1pu * pu2abs
            r_0 = t_type.r0pu * pu2abs
            x_1 = t_type.x1pu * pu2abs
            x_0 = t_type.x0pu * pu2abs

            # Wiring group
            vector_phase_angle_clock = t_type.nt2ag
            vector_group_h = WVectorGroup[Vector(t_type.tr2cn_h).name]
            vector_group_l = WVectorGroup[Vector(t_type.tr2cn_l).name]

            wh = Winding(
                node=t_high_name,
                s_r=round(s_r * Exponents.POWER, DecimalDigits.POWER),
                u_r=round(u_ref_h * Exponents.VOLTAGE, DecimalDigits.VOLTAGE),
                u_n=round(u_nom_h * Exponents.VOLTAGE, DecimalDigits.VOLTAGE),
                r1=r_1,
                r0=r_0,
                x1=x_1,
                x0=x_0,
                vector_group=vector_group_h,
                phase_angle_clock=0,
            )

            wl = Winding(
                node=t_low_name,
                s_r=round(s_r * Exponents.POWER, DecimalDigits.POWER),
                u_r=round(u_ref_l * Exponents.VOLTAGE, DecimalDigits.VOLTAGE),
                u_n=round(u_nom_l * Exponents.VOLTAGE, DecimalDigits.VOLTAGE),
                r1=float(0),
                r0=float(0),
                x1=float(0),
                x0=float(0),
                vector_group=vector_group_l,
                phase_angle_clock=int(vector_phase_angle_clock),
            )

            return Transformer(
                node_1=t_high_name,
                node_2=t_low_name,
                name=name,
                number=t_number,
                i_0=i_0,
                p_fe=round(p_fe * 1e3, DecimalDigits.POWER),
                vector_group=vector_group,
                tap_u_abs=tap_u_abs,
                tap_u_phi=tap_u_phi,
                tap_min=tap_min,
                tap_max=tap_max,
                tap_neutral=tap_neutral,
                tap_side=tap_side,
                description=description,
                phase_technology_type=ph_technology,
                windings=[wh, wl],
            )

        logger.warning("Type not set for 2-winding transformer {transformer_name}. Skipping.", transformer_name=name)
        return None

    @staticmethod
    def get_description(
        element: PFTypes.Terminal | PFTypes.LineBase | PFTypes.Element | PFTypes.Coupler | PFTypes.ExternalGrid,
    ) -> tuple[bool, str]:
        desc = element.desc
        if desc:
            if desc[0] == "do_not_export":
                return False, ""

            return True, desc[0]

        return True, ""

    @staticmethod
    def transformer_phase_technology(t_type: PFTypes.Transformer2WType) -> TransformerPhaseTechnologyType | None:
        tech_mapping = {
            1: TransformerPhaseTechnologyType.SINGLE_PH_E,
            2: TransformerPhaseTechnologyType.SINGLE_PH,
            3: TransformerPhaseTechnologyType.THREE_PH,
        }
        return tech_mapping[t_type.nt2ph]

    @staticmethod
    def transformer_tap_side(t_type: PFTypes.Transformer2WType) -> TapSide | None:
        side_mapping_2w = {
            0: TapSide.HV,
            1: TapSide.LV,
        }
        if t_type.itapch:
            return side_mapping_2w.get(t_type.tap_side)

        return None

    def create_loads(  # noqa: PLR0913 # fix
        self,
        consumers: Sequence[PFTypes.Load],
        consumers_lv: Sequence[PFTypes.LoadLV],
        consumers_mv: Sequence[PFTypes.LoadMV],
        generators: Sequence[PFTypes.Generator],
        pv_systems: Sequence[PFTypes.PVSystem],
        grid_name: str,
    ) -> Sequence[Load]:
        logger.info("Creating loads...")
        normal_consumers = self.create_consumers_normal(consumers, grid_name)
        lv_consumers = self.create_consumers_lv(consumers_lv, grid_name)
        load_mvs = self.create_loads_mv(consumers_mv, grid_name)
        gen_producers = self.create_producers_normal(generators, grid_name)
        pv_producers = self.create_producers_pv(pv_systems, grid_name)
        return self.pfi.list_from_sequences(normal_consumers, lv_consumers, load_mvs, gen_producers, pv_producers)

    def create_consumers_normal(self, loads: Sequence[PFTypes.Load], grid_name: str) -> Sequence[Load]:
        logger.info("Creating normal consumers...")
        consumers = [self.create_consumer_normal(load=load, grid_name=grid_name) for load in loads]
        return self.pfi.filter_none(consumers)

    def create_consumer_normal(self, load: PFTypes.Load, grid_name: str) -> Load | None:
        power = self.calc_normal_load_power(load)
        phase_connection_type = (
            LoadPhaseConnectionType(load.typ_id.phtech)
            if load.typ_id is not None
            else LoadPhaseConnectionType.THREE_PH_D
        )
        if power is not None:
            return self.create_consumer(
                load,
                power,
                grid_name,
                system_type=SystemType.FIXED_CONSUMPTION,
                phase_connection_type=phase_connection_type,
            )

        return None

    def create_consumers_lv(self, loads: Sequence[PFTypes.LoadLV], grid_name: str) -> Sequence[Load]:
        logger.info("Creating low voltage consumers...")
        consumers_lv_parts = [self.create_consumers_lv_parts(load, grid_name) for load in loads]
        return self.pfi.list_from_sequences(*consumers_lv_parts)

    def create_consumers_lv_parts(self, load: PFTypes.LoadLV, grid_name: str) -> Sequence[Load]:
        logger.debug("Creating subconsumers for low voltage consumer {name}...", name=load.loc_name)
        powers = self.calc_load_lv_powers(load)
        sfx_pre = "" if len(powers) == 1 else "_({})"

        consumer_lv_parts = [
            self.create_consumer_lv_parts(load=load, grid_name=grid_name, power=power, sfx_pre=sfx_pre, index=i)
            for i, power in enumerate(powers)
        ]
        return self.pfi.list_from_sequences(*consumer_lv_parts)

    def create_consumer_lv_parts(  # noqa: PLR0913 # fix
        self,
        load: PFTypes.LoadLV,
        grid_name: str,
        power: LoadLV,
        sfx_pre: str,
        index: int,
    ) -> Sequence[Load]:
<<<<<<< HEAD
        logger.debug(
            "Creating partial consumers for subconsumer {index} of low voltage consumer {name}...",
            index=index,
            name=load.loc_name,
        )
=======
        phase_connection_type = LoadPhaseConnectionType(load.phtech)
>>>>>>> 30759c43
        consumer_fixed = (
            self.create_consumer(
                load,
                power.fixed,
                grid_name,
                system_type=SystemType.FIXED_CONSUMPTION,
                phase_connection_type=phase_connection_type,
                name_suffix=sfx_pre.format(index) + "_" + SystemType.FIXED_CONSUMPTION.name,
            )
            if power.fixed.pow_app_abs != 0
            else None
        )
        consumer_night = (
            self.create_consumer(
                load,
                power.night,
                grid_name,
                system_type=SystemType.NIGHT_STORAGE,
                phase_connection_type=phase_connection_type,
                name_suffix=sfx_pre.format(index) + "_" + SystemType.NIGHT_STORAGE.name,
            )
            if power.night.pow_app_abs != 0
            else None
        )
        consumer_flex = (
            self.create_consumer(
                load,
                power.flexible,
                grid_name,
                system_type=SystemType.VARIABLE_CONSUMPTION,
                phase_connection_type=phase_connection_type,
                name_suffix=sfx_pre.format(index) + "_" + SystemType.VARIABLE_CONSUMPTION.name,
            )
            if power.flexible.pow_app_abs != 0
            else None
        )
        return self.pfi.filter_none([consumer_fixed, consumer_night, consumer_flex])

    def create_loads_mv(self, loads: Sequence[PFTypes.LoadMV], grid_name: str) -> Sequence[Load]:
        logger.info("Creating medium voltage loads...")
        loads_mv_ = [self.create_load_mv(load=load, grid_name=grid_name) for load in loads]
        loads_mv = self.pfi.list_from_sequences(*loads_mv_)
        return self.pfi.filter_none(loads_mv)

    def create_load_mv(self, load: PFTypes.LoadMV, grid_name: str) -> Sequence[Load | None]:
        power = self.calc_load_mv_power(load)
<<<<<<< HEAD
        logger.debug("Creating medium voltage load {name}...", name=load.loc_name)
=======
        phase_connection_type = (
            LoadPhaseConnectionType(load.typ_id.phtech)
            if load.typ_id is not None
            else LoadPhaseConnectionType.THREE_PH_D
        )
>>>>>>> 30759c43
        consumer = self.create_consumer(
            load=load,
            power=power.consumer,
            grid_name=grid_name,
            phase_connection_type=phase_connection_type,
            system_type=SystemType.FIXED_CONSUMPTION,
            name_suffix="_CONSUMER",
        )
        producer = self.create_producer(
            generator=load,
            power=power.producer,
            gen_name=load.loc_name,
            grid_name=grid_name,
            phase_connection_type=phase_connection_type,
            system_type=SystemType.OTHER,
            name_suffix="_PRODUCER",
        )

        return [consumer, producer]

    def create_consumer(  # noqa: PLR0913 # fix
        self,
        load: PFTypes.LoadBase,
        power: LoadPower,
        grid_name: str,
        system_type: SystemType,
        phase_connection_type: LoadPhaseConnectionType,
        name_suffix: str = "",
    ) -> Load | None:
        l_name = self.pfi.create_name(load, grid_name) + name_suffix
        logger.debug("Creating consumer {load_name}...", load_name=l_name)
        export, description = self.get_description(load)
        if not export:
            logger.warning("Consumer {load_name} not set for export. Skipping.", load_name=l_name)
            return None

        bus = load.bus1
        if bus is None:
<<<<<<< HEAD
            logger.debug("Consumer {load_name} not connected to any bus. Skipping.", load_name=l_name)
=======
            logger.warning("Load {load_name} not connected to any bus. Skipping.", load_name=load.loc_name)
            return None

        phase_id = bus.cPhInfo
        if phase_id == "SPN":
            logger.warning(
                "Load {load_name} is a 1-phase load which is currently not supported. Skipping.",
                load_name=load.loc_name,
            )
>>>>>>> 30759c43
            return None

        terminal = bus.cterm
        t_name = self.pfi.create_name(terminal, grid_name)

        u_n = round(terminal.uknom * Exponents.VOLTAGE, DecimalDigits.VOLTAGE)  # voltage in V

        rated_power = power.as_rated_power()
        logger.debug(
            "{load_name}: there is no real rated power, it is calculated based on actual power.",
            load_name=l_name,
        )

        load_model_p = self.load_model_of(load, specifier="p")
        active_power = ActivePower(load_model=load_model_p)

        load_model_q = self.load_model_of(load, specifier="q")
        reactive_power = ReactivePower(load_model=load_model_q)

        phase_connection_type_ = PhaseConnectionType[phase_connection_type.name]
        connected_phases = [Phase[PFPhase(phase).name] for phase in textwrap.wrap(bus.cPhInfo, 2)]
        voltage_system_type = (
            VoltageSystemType[ElementVoltageSystemType(load.typ_id.systp).name]
            if load.typ_id is not None
            else VoltageSystemType[TerminalVoltageSystemType(terminal.systype).name]
        )

        return Load(
            name=l_name,
            node=t_name,
            description=description,
            u_n=u_n,
            rated_power=rated_power,
            active_power=active_power,
            reactive_power=reactive_power,
            type=LoadType.CONSUMER,
            connected_phases=connected_phases,
            system_type=system_type,
            phase_connection_type=phase_connection_type_,
            voltage_system_type=voltage_system_type,
        )

    @staticmethod
    def load_model_of(load: PFTypes.LoadBase, specifier: Literal["p", "q"]) -> LoadModel:
        load_type = load.typ_id
        if load_type is not None:
            if load_type.loddy != FULL_DYNAMIC:
                logger.warning(
                    "Please check load model setting of {load_name} for RMS simulation.",
                    load_name=load.loc_name,
                )
                logger.info(
                    "Consider to set 100% dynamic mode, but with time constants =0 (=same static model for RMS).",
                )

            name = load_type.loc_name

            if specifier == "p":
                return LoadModel(
                    name=name,
                    c_p=load_type.aP,
                    c_i=load_type.bP,
                    exp_p=load_type.kpu0,
                    exp_i=load_type.kpu1,
                    exp_z=load_type.kpu,
                )

            if specifier == "q":
                return LoadModel(
                    name=name,
                    c_p=load_type.aQ,
                    c_i=load_type.bQ,
                    exp_p=load_type.kqu0,
                    exp_i=load_type.kqu1,
                    exp_z=load_type.kqu,
                )

            msg = "unreachable"
            raise RuntimeError(msg)

        return LoadModel()  # default: 100% power-const. load

    def create_producers_normal(
        self,
        generators: Sequence[PFTypes.Generator],
        grid_name: str,
    ) -> Sequence[Load]:
        logger.info("Creating normal producers...")
        producers = [self.create_producer_normal(generator=generator, grid_name=grid_name) for generator in generators]
        return self.pfi.filter_none(producers)

    def create_producer_normal(
        self,
        generator: PFTypes.Generator,
        grid_name: str,
    ) -> Load | None:
<<<<<<< HEAD
        gen_name = self.pfi.create_generator_name(generator)
        producer_system_type = self.producer_system_type_of(generator)
        producer_phase_connection_type = self.producer_technology_of(generator)
        external_controller_name = self.get_external_controller_name(generator)
        power = self.calc_normal_gen_power(generator)
=======
        power = self.calc_normal_gen_power(generator)
        gen_name = self.pfi.create_generator_name(generator)
        system_type = SystemType[GeneratorSystemType(generator.aCategory).name]
        phase_connection_type = GeneratorPhaseConnectionType(generator.phtech)
        external_controller_name = self.get_external_controller_name(generator)
>>>>>>> 30759c43
        return self.create_producer(
            generator=generator,
            power=power,
            gen_name=gen_name,
            grid_name=grid_name,
            phase_connection_type=phase_connection_type,
            system_type=system_type,
            external_controller_name=external_controller_name,
        )

    def create_producers_pv(
        self,
        generators: Sequence[PFTypes.PVSystem],
        grid_name: str,
    ) -> Sequence[Load]:
        logger.info("Creating PV producers...")
        producers = [self.create_producer_pv(generator=generator, grid_name=grid_name) for generator in generators]
        return self.pfi.filter_none(producers)

    def create_producer_pv(
        self,
        generator: PFTypes.PVSystem,
        grid_name: str,
    ) -> Load | None:
<<<<<<< HEAD
        gen_name = self.pfi.create_generator_name(generator)
        producer_system_type = ProducerSystemType.PV
        producer_phase_connection_type = self.producer_technology_of(generator)
        external_controller_name = self.get_external_controller_name(generator)
        power = self.calc_normal_gen_power(generator)
=======
        power = self.calc_normal_gen_power(generator)
        gen_name = self.pfi.create_generator_name(generator)
        phase_connection_type = GeneratorPhaseConnectionType(generator.phtech)
        system_type = SystemType.PV
>>>>>>> 30759c43
        return self.create_producer(
            generator=generator,
            power=power,
            gen_name=gen_name,
            grid_name=grid_name,
            phase_connection_type=phase_connection_type,
            system_type=system_type,
        )

    def get_external_controller_name(self, gen: PFTypes.Generator | PFTypes.PVSystem) -> str | None:
        controller = gen.c_pstac
        if controller is None:
            return None

        return self.pfi.create_generator_name(gen, generator_name=controller.loc_name)

    def calc_normal_gen_power(self, gen: PFTypes.Generator | PFTypes.PVSystem) -> LoadPower:
        pow_app = gen.sgn * gen.ngnum
        cosphi = gen.cosn
        # in PF for producer: ind. cosphi = over excited; cap. cosphi = under excited
        cosphi_dir = CosphiDir.UE if gen.pf_recap == 1 else CosphiDir.OE
        return LoadPower.from_sc_sym(pow_app=pow_app, cosphi=cosphi, cosphi_dir=cosphi_dir, scaling=gen.scale0)

    def create_producer(  # noqa: PLR0913 # fix
        self,
        generator: PFTypes.GeneratorBase | PFTypes.LoadMV,
        gen_name: str,
        power: LoadPower,
        grid_name: str,
        system_type: SystemType,
        phase_connection_type: GeneratorPhaseConnectionType | LoadPhaseConnectionType,
        external_controller_name: str | None = None,
        name_suffix: str = "",
    ) -> Load | None:
        gen_name = self.pfi.create_name(generator, grid_name, element_name=gen_name) + name_suffix
        logger.debug("Creating producer {gen_name}...", gen_name=gen_name)
        export, description = self.get_description(generator)
        if not export:
            logger.warning(
                "Generator {gen_name} not set for export. Skipping.",
                gen_name=gen_name,
            )
            return None

        bus = generator.bus1
        if bus is None:
            logger.warning("Generator {gen_name} not connected to any bus. Skipping.", gen_name=gen_name)
            return None

        terminal = bus.cterm
        t_name = self.pfi.create_name(terminal, grid_name)
        u_n = round(terminal.uknom * Exponents.VOLTAGE, DecimalDigits.VOLTAGE)  # voltage in V

        # Rated Values of single unit
        rated_power = power.as_rated_power()
        reactive_power = ReactivePower(external_controller_name=external_controller_name)

<<<<<<< HEAD
        return Load(
=======
        phase_connection_type_ = PhaseConnectionType[phase_connection_type.name]
        connected_phases = [Phase[PFPhase(phase).name] for phase in textwrap.wrap(bus.cPhInfo, 2)]

        producer = Load(
>>>>>>> 30759c43
            name=gen_name,
            node=t_name,
            description=description,
            u_n=u_n,
            rated_power=rated_power,
            active_power=ActivePower(),
            reactive_power=reactive_power,
            type=LoadType.PRODUCER,
            connected_phases=connected_phases,
            system_type=system_type,
            phase_connection_type=phase_connection_type_,
            voltage_system_type=VoltageSystemType.AC,
        )

<<<<<<< HEAD
    def create_topology_case(self, meta: Meta, data: PowerfactoryData) -> TopologyCase:
        logger.debug("Creating topology case...")
=======
    def create_topology_case(self, meta: Meta, data: PowerFactoryData) -> TopologyCase:
>>>>>>> 30759c43
        switch_states = self.create_switch_states(data.switches)
        coupler_states = self.create_coupler_states(data.couplers)
        elements: Sequence[ElementBase] = self.pfi.list_from_sequences(
            data.loads,
            data.loads_lv,
            data.loads_mv,
            data.generators,
            data.pv_systems,
            data.external_grids,
        )
        node_power_on_states = self.create_node_power_on_states(data.terminals)
        line_power_on_states = self.create_element_power_on_states(data.lines)
        transformer_2w_power_on_states = self.create_element_power_on_states(data.transformers_2w)
        element_power_on_states = self.create_element_power_on_states(elements)
        power_on_states = self.pfi.list_from_sequences(
            switch_states,
            coupler_states,
            node_power_on_states,
            line_power_on_states,
            transformer_2w_power_on_states,
            element_power_on_states,
        )
        power_on_states = self.merge_power_on_states(power_on_states)
        return TopologyCase(meta=meta, elements=power_on_states)

    def merge_power_on_states(self, power_on_states: Sequence[ElementState]) -> Sequence[ElementState]:
        entry_names = {entry.name for entry in power_on_states}
        return [
            self.merge_entries(entry_name=entry_name, power_on_states=power_on_states) for entry_name in entry_names
        ]

    def merge_entries(self, entry_name: str, power_on_states: Sequence[ElementState]) -> ElementState:
        entries = {entry for entry in power_on_states if entry.name == entry_name}
        disabled = any(entry.disabled for entry in entries)
        open_switches = tuple(itertools.chain.from_iterable([entry.open_switches for entry in entries]))
        return ElementState(name=entry_name, disabled=disabled, open_switches=open_switches)

    def create_switch_states(self, switches: Sequence[PFTypes.Switch]) -> Sequence[ElementState]:
        """Create element states for all type of elements based on if the switch is open.

        The element states contain a node reference.

        Arguments:
            switches {Sequence[PFTypes.Switch]} -- sequence of PowerFactory objects of type Switch

        Returns:
            Sequence[ElementState] -- set of element states
        """

        logger.info("Creating switch states...")
        states = [self.create_switch_state(switch=switch) for switch in switches]
        return self.pfi.filter_none(states)

    def create_switch_state(self, switch: PFTypes.Switch) -> ElementState | None:
        if not switch.isclosed:
            cub = switch.fold_id
            element = cub.obj_id
            if element is not None:
                terminal = cub.cterm
                node_name = self.pfi.create_name(terminal, self.grid_name)
                element_name = self.pfi.create_name(element, self.grid_name)
                logger.debug(
                    "Creating switch state {node_name}-{element_name}...",
                    node_name=node_name,
                    element_name=element_name,
                )
                return ElementState(name=element_name, open_switches=(node_name,))

        return None

    def create_coupler_states(self, couplers: Sequence[PFTypes.Coupler]) -> Sequence[ElementState]:
        """Create element states for all type of elements based on if the coupler is open.

        The element states contain a node reference.

        Arguments:
            swtiches {Sequence[PFTypes.Coupler]} -- sequence of PowerFactory objects of type Coupler

        Returns:
            Sequence[ElementState] -- set of element states
        """
        logger.info("Creating coupler states...")
        states = [self.create_coupler_state(coupler=coupler) for coupler in couplers]
        return self.pfi.filter_none(states)

    def create_coupler_state(self, coupler: PFTypes.Coupler) -> ElementState | None:
        if not coupler.isclosed:
            element_name = self.pfi.create_name(coupler, self.grid_name)
            logger.debug(
                "Creating switch state {element_name}...",
                element_name=element_name,
            )
            return ElementState(name=element_name, disabled=True)

        return None

    def create_node_power_on_states(self, terminals: Sequence[PFTypes.Terminal]) -> Sequence[ElementState]:
        """Create element states based on if the connected nodes are out of service.

        The element states contain a node reference.

        Arguments:
            terminals {Sequence[PFTypes.Terminal]} -- sequence of PowerFactory objects of type Terminal

        Returns:
            Sequence[ElementState] -- set of element states
        """

        logger.info("Creating node power on states...")
        states = [self.create_node_power_on_state(terminal=terminal) for terminal in terminals]
        return self.pfi.filter_none(states)

    def create_node_power_on_state(self, terminal: PFTypes.Terminal) -> ElementState | None:
        if terminal.outserv:
            node_name = self.pfi.create_name(terminal, self.grid_name)
            logger.debug(
                "Creating node power on state {node_name}...",
                node_name=node_name,
            )
            return ElementState(name=node_name, disabled=True)

        return None

    def create_element_power_on_states(
        self,
        elements: Sequence[ElementBase | PFTypes.Line | PFTypes.Transformer2W],
    ) -> Sequence[ElementState]:
        """Create element states for one-sided connected elements based on if the elements are out of service.

        The element states contain no node reference.

        Arguments:
            elements {Sequence[ElementBase} -- sequence of one-sided connected PowerFactory objects

        Returns:
            Sequence[ElementState] -- set of element states
        """
        logger.info("Creating element power on states...")
        states = [self.create_element_power_on_state(element=element) for element in elements]
        return self.pfi.filter_none(states)

    def create_element_power_on_state(
        self,
        element: ElementBase | PFTypes.Line | PFTypes.Transformer2W,
    ) -> ElementState | None:
        if element.outserv:
            element_name = self.pfi.create_name(element, self.grid_name)
            logger.debug(
                "Creating element power on state {element_name}...",
                element_name=element_name,
            )
            return ElementState(name=element_name, disabled=True)

        return None

<<<<<<< HEAD
    def create_steadystate_case(self, meta: Meta, data: PowerfactoryData) -> SteadystateCase:
        logger.info("Creating steadystate case...")
=======
    def create_steadystate_case(self, meta: Meta, data: PowerFactoryData) -> SteadystateCase:
>>>>>>> 30759c43
        loads = self.create_loads_ssc(
            consumers=data.loads,
            consumers_lv=data.loads_lv,
            consumers_mv=data.loads_mv,
            generators=data.generators,
            pv_systems=data.pv_systems,
            grid_name=data.name,
        )
        transformers = self.create_transformers_ssc(
            pf_transformers_2w=data.transformers_2w,
            grid_name=data.name,
        )
        external_grids = self.create_external_grid_ssc(
            ext_grids=data.external_grids,
            grid_name=data.name,
        )

        return SteadystateCase(
            meta=meta,
            loads=loads,
            transformers=transformers,
            external_grids=external_grids,
        )

    def create_transformers_ssc(
        self,
        pf_transformers_2w: Sequence[PFTypes.Transformer2W],
        grid_name: str,
    ) -> Sequence[TransformerSSC]:
        logger.info("Creating transformers steadystate case...")
        transformers_2w_sscs = self.create_transformers_2w_ssc(pf_transformers_2w, grid_name)
        return self.pfi.list_from_sequences(transformers_2w_sscs)

    def create_transformers_2w_ssc(
        self,
        pf_transformers_2w: Sequence[PFTypes.Transformer2W],
        grid_name: str,
    ) -> Sequence[TransformerSSC]:
        logger.info("Creating 2-winding transformers steadystate cases...")
        transformers_2w_sscs = [
            self.create_transformer_2w_ssc(pf_transformer_2w=pf_transformer_2w, grid_name=grid_name)
            for pf_transformer_2w in pf_transformers_2w
        ]
        return self.pfi.filter_none(transformers_2w_sscs)

    def create_transformer_2w_ssc(
        self,
        pf_transformer_2w: PFTypes.Transformer2W,
        grid_name: str,
    ) -> TransformerSSC | None:
        name = self.pfi.create_name(pf_transformer_2w, grid_name)
        logger.debug("Creating 2-winding transformer {transformer_name} steadystate case...", transformer_name=name)
        export, _ = self.get_description(pf_transformer_2w)
        if not export:
            logger.warning("Transformer {transformer_name} not set for export. Skipping.", transformer_name=name)
            return None

        # Transformer Tap Changer
        t_type = pf_transformer_2w.typ_id
        tap_pos = None if t_type is None else pf_transformer_2w.nntap

        return TransformerSSC(name=name, tap_pos=tap_pos)

    def create_external_grid_ssc(
        self,
        ext_grids: Sequence[PFTypes.ExternalGrid],
        grid_name: str,
    ) -> Sequence[ExternalGridSSC]:
        logger.info("Creating external grids steadystate case...")
        ext_grid_sscs = [self.create_external_grid_ssc_state(grid, grid_name) for grid in ext_grids]
        return self.pfi.filter_none(ext_grid_sscs)

    def create_external_grid_ssc_state(
        self,
        ext_grid: PFTypes.ExternalGrid,
        grid_name: str,
    ) -> ExternalGridSSC | None:
        name = self.pfi.create_name(ext_grid, grid_name)
        logger.debug("Creating external grid {ext_grid_name} steadystate case...", ext_grid_name=name)
        export, _ = self.get_description(ext_grid)
        if not export:
            logger.warning("External grid {ext_grid_name} not set for export. Skipping.", ext_grid_name=name)
            return None

        if ext_grid.bus1 is None:
            logger.warning("External grid {ext_grid_name} not connected to any bus. Skipping.", ext_grid_name=name)
            return None

        g_type = GridType(ext_grid.bustp)
        if g_type == GridType.SL:
            return ExternalGridSSC(
                name=name,
                u_0=round(ext_grid.usetp * ext_grid.bus1.cterm.uknom * Exponents.VOLTAGE, DecimalDigits.VOLTAGE),
                phi_0=ext_grid.phiini,
            )

        if g_type == GridType.PV:
            return ExternalGridSSC(
                name=name,
                u_0=round(ext_grid.usetp * ext_grid.bus1.cterm.uknom * Exponents.VOLTAGE, DecimalDigits.VOLTAGE),
                p_0=round(ext_grid.pgini * Exponents.POWER, DecimalDigits.POWER),
            )

        if g_type == GridType.PQ:
            return ExternalGridSSC(
                name=name,
                p_0=round(ext_grid.pgini * Exponents.POWER, DecimalDigits.POWER),
                q_0=round(ext_grid.qgini * Exponents.POWER, DecimalDigits.POWER),
            )
        else:
            ext_grid_ssc = ExternalGridSSC(name=name)

<<<<<<< HEAD
        return ExternalGridSSC(name=name)
=======
        logger.debug("Created steadystate for external grid {ext_grid_ssc}.", ext_grid_ssc=ext_grid_ssc)
        return ext_grid_ssc
>>>>>>> 30759c43

    def create_loads_ssc(  # noqa: PLR0913
        self,
        consumers: Sequence[PFTypes.Load],
        consumers_lv: Sequence[PFTypes.LoadLV],
        consumers_mv: Sequence[PFTypes.LoadMV],
        generators: Sequence[PFTypes.Generator],
        pv_systems: Sequence[PFTypes.PVSystem],
        grid_name: str,
    ) -> Sequence[LoadSSC]:
        logger.info("Creating loads steadystate case...")
        normal_consumers = self.create_consumers_ssc_normal(loads=consumers, grid_name=grid_name)
        lv_consumers = self.create_consumers_ssc_lv(loads=consumers_lv, grid_name=grid_name)
        mv_consumers = self.create_loads_ssc_mv(loads=consumers_mv, grid_name=grid_name)
        gen_producers = self.create_producers_ssc(loads=generators, grid_name=grid_name)
        pv_producers = self.create_producers_ssc(loads=pv_systems, grid_name=grid_name)
        return self.pfi.list_from_sequences(normal_consumers, lv_consumers, mv_consumers, gen_producers, pv_producers)

    def create_consumers_ssc_normal(
        self,
        loads: Sequence[PFTypes.Load],
        grid_name: str,
    ) -> Sequence[LoadSSC]:
        logger.info("Creating normal consumers steadystate case...")
        consumers_ssc = [self.create_consumer_ssc_normal(load, grid_name) for load in loads]
        return self.pfi.filter_none(consumers_ssc)

    def create_consumer_ssc_normal(
        self,
        load: PFTypes.Load,
        grid_name: str,
    ) -> LoadSSC | None:
        power = self.calc_normal_load_power(load)
        if power is not None:
            return self.create_consumer_ssc(load, power, grid_name)

        return None

    def calc_normal_load_power(self, load: PFTypes.Load) -> LoadPower | None:
        logger.debug("Calculating power for normal load {load_name}...", load_name=load.loc_name)
        power = self.calc_normal_load_power_sym(load) if not load.i_sym else self.calc_normal_load_power_asym(load)

        if power:
            return power

        logger.warning("Power is not set for load {load_name}. Skipping.", load_name=load.loc_name)
        return None

    def calc_normal_load_power_sym(self, load: PFTypes.Load) -> LoadPower | None:  # noqa: PLR0911
        load_type = load.mode_inp
        scaling = load.scale0
        u_nom = None if load.bus1 is None else load.bus1.cterm.uknom
        cosphi_dir = CosphiDir.UE if load.pf_recap == 0 else CosphiDir.OE
        if load_type == "DEF" or load_type == "PQ":
            return LoadPower.from_pq_sym(pow_act=load.plini, pow_react=load.qlini, scaling=scaling)

        if load_type == "PC":
            return LoadPower.from_pc_sym(
                pow_act=load.plini,
                cosphi=load.coslini,
                cosphi_dir=cosphi_dir,
                scaling=scaling,
            )

        if load_type == "IC":
            if u_nom is not None:
                return LoadPower.from_ic_sym(
                    voltage=load.u0 * u_nom,
                    current=load.ilini,
                    cosphi=load.coslini,
                    cosphi_dir=cosphi_dir,
                    scaling=scaling,
                )

            logger.warning(
                "Load {load_name} is not connected to grid. Can not calculate power based on current and cosphi as voltage is missing. Skipping.",
                load_name=load.loc_name,
            )
            return None

        if load_type == "SC":
            return LoadPower.from_sc_sym(
                pow_app=load.slini,
                cosphi=load.coslini,
                cosphi_dir=cosphi_dir,
                scaling=scaling,
            )

        if load_type == "QC":
            return LoadPower.from_qc_sym(pow_react=load.qlini, cosphi=load.coslini, scaling=scaling)

        if load_type == "IP":
            if u_nom is not None:
                return LoadPower.from_ip_sym(
                    voltage=load.u0 * u_nom,
                    current=load.ilini,
                    pow_act=load.plini,
                    cosphi_dir=cosphi_dir,
                    scaling=scaling,
                )
            logger.warning(
                "Load {load_name} is not connected to grid. Can not calculate power based on current and active power as voltage is missing. Skipping.",
                load_name=load.loc_name,
            )
            return None

        if load_type == "SP":
            return LoadPower.from_sp_sym(pow_app=load.slini, pow_act=load.plini, cosphi_dir=cosphi_dir, scaling=scaling)

        if load_type == "SQ":
            return LoadPower.from_sq_sym(pow_app=load.slini, pow_react=load.qlini, scaling=scaling)

        msg = "unreachable"
        raise RuntimeError(msg)

    def calc_normal_load_power_asym(self, load: PFTypes.Load) -> LoadPower | None:  # noqa: PLR0911
        load_type = load.mode_inp
        scaling = load.scale0
        u_nom = None if load.bus1 is None else load.bus1.cterm.uknom
        cosphi_dir = CosphiDir.UE if load.pf_recap == 0 else CosphiDir.OE
        if load_type == "DEF" or load_type == "PQ":
            return LoadPower.from_pq_asym(
                pow_act_a=load.plinir,
                pow_act_b=load.plinis,
                pow_act_c=load.plinit,
                pow_react_a=load.qlinir,
                pow_react_b=load.qlinis,
                pow_react_c=load.qlinit,
                scaling=scaling,
            )

        if load_type == "PC":
            return LoadPower.from_pc_asym(
                pow_act_a=load.plinir,
                pow_act_b=load.plinis,
                pow_act_c=load.plinit,
                cosphi_a=load.coslinir,
                cosphi_b=load.coslinis,
                cosphi_c=load.coslinit,
                cosphi_dir=cosphi_dir,
                scaling=scaling,
            )

        if load_type == "IC":
            if u_nom is not None:
                return LoadPower.from_ic_asym(
                    voltage=load.u0 * u_nom,
                    current_a=load.ilinir,
                    current_b=load.ilinis,
                    current_c=load.ilinit,
                    cosphi_a=load.coslinir,
                    cosphi_b=load.coslinis,
                    cosphi_c=load.coslinit,
                    cosphi_dir=cosphi_dir,
                    scaling=scaling,
                )
            logger.warning(
                "Load {load_name} is not connected to grid. Can not calculate power based on current and cosphi as voltage is missing. Skipping.",
                load_name=load.loc_name,
            )
            return None

        if load_type == "SC":
            return LoadPower.from_sc_asym(
                pow_app_a=load.slinir,
                pow_app_b=load.slinis,
                pow_app_c=load.slinit,
                cosphi_a=load.coslinir,
                cosphi_b=load.coslinis,
                cosphi_c=load.coslinit,
                cosphi_dir=cosphi_dir,
                scaling=scaling,
            )

        if load_type == "QC":
            return LoadPower.from_qc_asym(
                pow_react_a=load.qlinir,
                pow_react_b=load.qlinis,
                pow_react_c=load.qlinit,
                cosphi_a=load.coslinir,
                cosphi_b=load.coslinis,
                cosphi_c=load.coslinit,
                scaling=scaling,
            )

        if load_type == "IP":
            if u_nom is not None:
                return LoadPower.from_ip_asym(
                    voltage=load.u0 * u_nom,
                    current_a=load.ilinir,
                    current_b=load.ilinis,
                    current_c=load.ilinit,
                    pow_act_a=load.plinir,
                    pow_act_b=load.plinis,
                    pow_act_c=load.plinit,
                    cosphi_dir=cosphi_dir,
                    scaling=scaling,
                )
            logger.warning(
                "Load {load_name} is not connected to grid. Can not calculate power based on current and active power as voltage is missing. Skipping.",
                load_name=load.loc_name,
            )
            return None

        if load_type == "SP":
            return LoadPower.from_sp_asym(
                pow_app_a=load.slinir,
                pow_app_b=load.slinis,
                pow_app_c=load.slinit,
                pow_act_a=load.plinir,
                pow_act_b=load.plinis,
                pow_act_c=load.plinit,
                cosphi_dir=cosphi_dir,
                scaling=scaling,
            )

        if load_type == "SQ":
            return LoadPower.from_sq_asym(
                pow_app_a=load.slinir,
                pow_app_b=load.slinis,
                pow_app_c=load.slinit,
                pow_react_a=load.qlinir,
                pow_react_b=load.qlinis,
                pow_react_c=load.qlinit,
                scaling=scaling,
            )

        msg = "unreachable"
        raise RuntimeError(msg)

    def create_consumers_ssc_lv(self, loads: Sequence[PFTypes.LoadLV], grid_name: str) -> Sequence[LoadSSC]:
        logger.info("Creating low voltage consumers steadystate case...")
        consumers_ssc_lv_parts = [self.create_consumers_ssc_lv_parts(load, grid_name) for load in loads]
        return list(itertools.chain.from_iterable(consumers_ssc_lv_parts))

    def create_consumers_ssc_lv_parts(self, load: PFTypes.LoadLV, grid_name: str) -> Sequence[LoadSSC]:
        powers = self.calc_load_lv_powers(load)
        sfx_pre = "" if len(powers) == 1 else "_({})"

        consumer_ssc_lv_parts = [
            self.create_consumer_ssc_lv_parts(load=load, grid_name=grid_name, power=power, sfx_pre=sfx_pre, index=i)
            for i, power in enumerate(powers)
        ]
        return list(itertools.chain.from_iterable(consumer_ssc_lv_parts))

    def create_consumer_ssc_lv_parts(  # noqa: PLR0913 # fix
        self,
        load: PFTypes.LoadLV,
        grid_name: str,
        power: LoadLV,
        sfx_pre: str,
        index: int,
    ) -> Sequence[LoadSSC]:
        consumer_fixed_ssc = (
            self.create_consumer_ssc(
                load,
                power.fixed,
                grid_name,
                name_suffix=sfx_pre.format(index) + "_" + SystemType.FIXED_CONSUMPTION.name,
            )
            if power.fixed.pow_app_abs != 0
            else None
        )
        consumer_night_ssc = (
            self.create_consumer_ssc(
                load,
                power.night,
                grid_name,
                name_suffix=sfx_pre.format(index) + "_" + SystemType.NIGHT_STORAGE.name,
            )
            if power.night.pow_app_abs != 0
            else None
        )
        consumer_flexible_ssc = (
            self.create_consumer_ssc(
                load,
                power.flexible,
                grid_name,
                name_suffix=sfx_pre.format(index) + "_" + SystemType.VARIABLE_CONSUMPTION.name,
            )
            if power.flexible.pow_app_abs != 0
            else None
        )
        return self.pfi.filter_none([consumer_fixed_ssc, consumer_night_ssc, consumer_flexible_ssc])

    def calc_load_lv_powers(self, load: PFTypes.LoadLV) -> Sequence[LoadLV]:
        subloads = self.pfi.subloads_of(load)
        if not subloads:
            return [self.calc_load_lv_power(load)]

        return [self.calc_load_lv_power_sym(sl) for sl in subloads]

    def calc_load_lv_power(self, load: PFTypes.LoadLV) -> LoadLV:
<<<<<<< HEAD
        logger.debug("Calculating power for low voltage load {load_name}...", load_name=load.loc_name)
        load_type = load.iopt_inp
        scaling = load.scale0
        cosphi_dir = CosphiDir.UE if load.pf_recap == 0 else CosphiDir.OE
        if not load.i_sym:
            power_fixed = self.calc_load_lv_power_fixed_sym(load, scaling)
        elif load_type == IOpt.S_COSPHI:
            power_fixed = LoadPower.from_sc_asym(
                pow_app_a=load.slinir,
                pow_app_b=load.slinis,
                pow_app_c=load.slinit,
                cosphi_a=load.coslinir,
                cosphi_b=load.coslinis,
                cosphi_c=load.coslinit,
                cosphi_dir=cosphi_dir,
                scaling=scaling,
            )
        elif load_type == IOpt.P_COSPHI:
            power_fixed = LoadPower.from_pc_asym(
                pow_act_a=load.plinir,
                pow_act_b=load.plinis,
                pow_act_c=load.plinit,
                cosphi_a=load.coslinir,
                cosphi_b=load.coslinis,
                cosphi_c=load.coslinit,
                cosphi_dir=cosphi_dir,
                scaling=scaling,
            )
        elif load_type == IOpt.U_I_COSPHI:
            power_fixed = LoadPower.from_ic_asym(
                voltage=load.ulini,
                current_a=load.ilinir,
                current_b=load.ilinis,
                current_c=load.ilinit,
                cosphi_a=load.coslinir,
                cosphi_b=load.coslinis,
                cosphi_c=load.coslinit,
                cosphi_dir=cosphi_dir,
                scaling=scaling,
            )
        else:
            msg = "unreachable"
            raise RuntimeError(msg)
=======
        scaling = load.scale0
        cosphi_dir = CosphiDir.UE if load.pf_recap == 0 else CosphiDir.OE
        if not load.i_sym:
            power_fixed = self.calc_load_lv_power_fixed_sym(load=load, scaling=scaling)
        else:
            power_fixed = self.calc_load_lv_power_fixed_asym(load=load, scaling=scaling)
>>>>>>> 30759c43

        power_night = LoadPower.from_pq_sym(
            pow_act=load.pnight,
            pow_react=0,
            scaling=1,
        )
        power_flexible = LoadPower.from_sc_sym(
            pow_app=load.cSav,
            cosphi=load.ccosphi,
            cosphi_dir=cosphi_dir,
            scaling=1,
        )
        return LoadLV(fixed=power_fixed, night=power_night, flexible=power_flexible)

    def calc_load_lv_power_sym(self, load: PFTypes.LoadLVP) -> LoadLV:
        power_fixed = self.calc_load_lv_power_fixed_sym(load, scaling=1)
        power_night = LoadPower.from_pq_sym(
            pow_act=load.pnight,
            pow_react=0,
            scaling=1,
        )
        cosphi_dir = CosphiDir.UE if load.pf_recap == 0 else CosphiDir.OE
        power_flexible = LoadPower.from_sc_sym(
            pow_app=load.cSav,
            cosphi=load.ccosphi,
            cosphi_dir=cosphi_dir,
            scaling=1,
        )
        return LoadLV(fixed=power_fixed, night=power_night, flexible=power_flexible)

    def calc_load_lv_power_fixed_sym(
        self,
        load: PFTypes.LoadLV | PFTypes.LoadLVP,
        scaling: float,
    ) -> LoadPower:
        load_type = load.iopt_inp
        cosphi_dir = CosphiDir.UE if load.pf_recap == 0 else CosphiDir.OE
        if load_type == IOpt.S_COSPHI:
            return LoadPower.from_sc_sym(
                pow_app=load.slini,
                cosphi=load.coslini,
                cosphi_dir=cosphi_dir,
                scaling=scaling,
            )

        if load_type == IOpt.P_COSPHI:
            return LoadPower.from_pc_sym(
                pow_act=load.plini,
                cosphi=load.coslini,
                cosphi_dir=cosphi_dir,
                scaling=scaling,
            )

        if load_type == IOpt.U_I_COSPHI:
            return LoadPower.from_ic_sym(
                voltage=load.ulini,
                current=load.ilini,
                cosphi=load.coslini,
                cosphi_dir=cosphi_dir,
                scaling=scaling,
            )

        if load_type == IOpt.E_COSPHI:
            return LoadPower.from_pc_sym(
                pow_act=load.cplinia,
                cosphi=load.coslini,
                cosphi_dir=cosphi_dir,
                scaling=scaling,
            )

        msg = "unreachable"
        raise RuntimeError(msg)

    def calc_load_lv_power_fixed_asym(
        self,
        load: PFTypes.LoadLV,
        scaling: float,
    ) -> LoadPower:
        load_type = load.iopt_inp
        cosphi_dir = CosphiDir.UE if load.pf_recap == 0 else CosphiDir.OE
        if load_type == IOpt.S_COSPHI:
            return LoadPower.from_sc_asym(
                pow_app_a=load.slinir,
                pow_app_b=load.slinis,
                pow_app_c=load.slinit,
                cosphi_a=load.coslinir,
                cosphi_b=load.coslinis,
                cosphi_c=load.coslinit,
                cosphi_dir=cosphi_dir,
                scaling=scaling,
            )
        if load_type == IOpt.P_COSPHI:
            return LoadPower.from_pc_asym(
                pow_act_a=load.plinir,
                pow_act_b=load.plinis,
                pow_act_c=load.plinit,
                cosphi_a=load.coslinir,
                cosphi_b=load.coslinis,
                cosphi_c=load.coslinit,
                cosphi_dir=cosphi_dir,
                scaling=scaling,
            )
        if load_type == IOpt.U_I_COSPHI:
            return LoadPower.from_ic_asym(
                voltage=load.ulini,
                current_a=load.ilinir,
                current_b=load.ilinis,
                current_c=load.ilinit,
                cosphi_a=load.coslinir,
                cosphi_b=load.coslinis,
                cosphi_c=load.coslinit,
                cosphi_dir=cosphi_dir,
                scaling=scaling,
            )

        msg = "unreachable"
        raise RuntimeError(msg)

    def create_loads_ssc_mv(
        self,
        loads: Sequence[PFTypes.LoadMV],
        grid_name: str,
    ) -> Sequence[LoadSSC]:
        logger.info("Creating medium voltage loads steadystate case...")
        loads_ssc_mv_ = [self.create_load_ssc_mv(load=load, grid_name=grid_name) for load in loads]
        loads_ssc_mv = self.pfi.list_from_sequences(*loads_ssc_mv_)
        return self.pfi.filter_none(loads_ssc_mv)

    def create_load_ssc_mv(
        self,
        load: PFTypes.LoadMV,
        grid_name: str,
    ) -> Sequence[LoadSSC | None]:
        power = self.calc_load_mv_power(load)
        consumer_ssc = self.create_consumer_ssc(load, power.consumer, grid_name, name_suffix="_CONSUMER")
        producer_ssc = self.create_consumer_ssc(load, power.producer, grid_name, name_suffix="_PRODUCER")
        return [consumer_ssc, producer_ssc]

    def calc_load_mv_power(self, load: PFTypes.LoadMV) -> LoadMV:
        logger.debug("Calculating power for medium voltage load {load_name}...", load_name=load.loc_name)
        if not load.ci_sym:
            return self.calc_load_mv_power_sym(load)

        return self.calc_load_mv_power_asym(load)

    def calc_load_mv_power_sym(self, load: PFTypes.LoadMV) -> LoadMV:
        load_type = load.mode_inp
        scaling_cons = load.scale0
        scaling_prod = load.gscale * -1  # to be in line with demand based counting system
        # in PF for consumer: ind. cosphi = under excited; cap. cosphi = over excited
        cosphi_dir_cons = CosphiDir.UE if load.pf_recap == 0 else CosphiDir.OE
        # in PF for producer: ind. cosphi = over excited; cap. cosphi = under excited
        cosphi_dir_prod = CosphiDir.OE if load.pfg_recap == 0 else CosphiDir.UE
        if load_type == "PC":
            power_consumer = LoadPower.from_pc_sym(
                pow_act=load.plini,
                cosphi=load.coslini,
                cosphi_dir=cosphi_dir_cons,
                scaling=scaling_cons,
            )
            power_producer = LoadPower.from_pc_sym(
                pow_act=load.plini,
                cosphi=load.cosgini,
                cosphi_dir=cosphi_dir_prod,
                scaling=scaling_prod,
            )
            return LoadMV(consumer=power_consumer, producer=power_producer)

        if load_type == "SC":
            power_consumer = LoadPower.from_sc_sym(
                pow_app=load.slini,
                cosphi=load.coslini,
                cosphi_dir=cosphi_dir_cons,
                scaling=scaling_cons,
            )
            power_producer = LoadPower.from_sc_sym(
                pow_app=load.sgini,
                cosphi=load.cosgini,
                cosphi_dir=cosphi_dir_prod,
                scaling=scaling_prod,
            )
            return LoadMV(consumer=power_consumer, producer=power_producer)

        if load_type == "EC":
            logger.warning("Power from yearly demand is not implemented yet. Skipping.")
            power_consumer = LoadPower.from_pc_sym(
                pow_act=load.cplinia,
                cosphi=load.coslini,
                cosphi_dir=cosphi_dir_cons,
                scaling=scaling_cons,
            )
            power_producer = LoadPower.from_pc_sym(
                pow_act=load.pgini,
                cosphi=load.cosgini,
                cosphi_dir=cosphi_dir_prod,
                scaling=scaling_prod,
            )
            return LoadMV(consumer=power_consumer, producer=power_producer)

        msg = "unreachable"
        raise RuntimeError(msg)

    def calc_load_mv_power_asym(self, load: PFTypes.LoadMV) -> LoadMV:
        load_type = load.mode_inp
        scaling_cons = load.scale0
        scaling_prod = load.gscale * -1  # to be in line with demand based counting system
        # in PF for consumer: ind. cosphi = under excited; cap. cosphi = over excited
        cosphi_dir_cons = CosphiDir.UE if load.pf_recap == 0 else CosphiDir.OE
        # in PF for producer: ind. cosphi = over excited; cap. cosphi = under excited
        cosphi_dir_prod = CosphiDir.OE if load.pfg_recap == 0 else CosphiDir.UE
        if load_type == "PC":
            power_consumer = LoadPower.from_pc_asym(
                pow_act_a=load.plinir,
                pow_act_b=load.plinis,
                pow_act_c=load.plinit,
                cosphi_a=load.coslinir,
                cosphi_b=load.coslinis,
                cosphi_c=load.coslinit,
                cosphi_dir=cosphi_dir_cons,
                scaling=scaling_cons,
            )
            power_producer = LoadPower.from_pc_asym(
                pow_act_a=load.pginir,
                pow_act_b=load.pginis,
                pow_act_c=load.pginit,
                cosphi_a=load.cosginir,
                cosphi_b=load.cosginis,
                cosphi_c=load.cosginit,
                cosphi_dir=cosphi_dir_prod,
                scaling=scaling_prod,
            )
            return LoadMV(consumer=power_consumer, producer=power_producer)

        if load_type == "SC":
            power_consumer = LoadPower.from_sc_asym(
                pow_app_a=load.slinir,
                pow_app_b=load.slinis,
                pow_app_c=load.slinit,
                cosphi_a=load.coslinir,
                cosphi_b=load.coslinis,
                cosphi_c=load.coslinit,
                cosphi_dir=cosphi_dir_cons,
                scaling=scaling_cons,
            )
            power_producer = LoadPower.from_sc_asym(
                pow_app_a=load.sginir,
                pow_app_b=load.sginis,
                pow_app_c=load.sginit,
                cosphi_a=load.cosginir,
                cosphi_b=load.cosginis,
                cosphi_c=load.cosginit,
                cosphi_dir=cosphi_dir_prod,
                scaling=scaling_prod,
            )
            return LoadMV(consumer=power_consumer, producer=power_producer)

        msg = "unreachable"
        raise RuntimeError(msg)

    def create_consumer_ssc(
        self,
        load: PFTypes.LoadBase,
        power: LoadPower,
        grid_name: str,
        name_suffix: str = "",
    ) -> LoadSSC | None:
        name = self.pfi.create_name(load, grid_name) + name_suffix
        logger.debug("Creating consumer {consumer_name} steadystate case...", consumer_name=name)
        export, _ = self.get_description(load)
        if not export:
            logger.warning("External grid {consumer_ssc_name} not set for export. Skipping.", consumer_ssc_name=name)
            return None

        active_power = power.as_active_power_ssc()
        reactive_power = power.as_reactive_power_ssc()

        return LoadSSC(
            name=name,
            active_power=active_power,
            reactive_power=reactive_power,
        )

    def create_producers_ssc(
        self,
        loads: Sequence[PFTypes.GeneratorBase],
        grid_name: str,
    ) -> Sequence[LoadSSC]:
        logger.info("Creating producers steadystate case...")
        producers_ssc = [self.create_producer_ssc(generator=load, grid_name=grid_name) for load in loads]
        return self.pfi.filter_none(producers_ssc)

    def create_producer_ssc(
        self,
        generator: PFTypes.GeneratorBase,
        grid_name: str,
    ) -> LoadSSC | None:
        gen_name = self.pfi.create_generator_name(generator)
        logger.debug("Creating producer {producer_name} steadystate case...", producer_name=gen_name)
        export, _ = self.get_description(generator)
        if not export:
            logger.warning("Generator {gen_name} not set for export. Skipping.", gen_name=gen_name)
            return None

        bus = generator.bus1
        if bus is None:
            logger.warning("Generator {gen_name} not connected to any bus. Skipping.", gen_name=gen_name)
            return None

        terminal = bus.cterm
        u_n = round(terminal.uknom * Exponents.VOLTAGE, DecimalDigits.VOLTAGE)  # voltage in V

        power = LoadPower.from_pq_sym(
            pow_act=generator.pgini_a * generator.ngnum * -1,  # has to be negative as power is counted demand based
            pow_react=generator.qgini_a * generator.ngnum * -1,  # has to be negative as power is counted demand based
            scaling=generator.scale0_a,
        )

        active_power = power.as_active_power_ssc()

        # Q-Controller
        external_controller = generator.c_pstac
        if external_controller is None:
            controller = self.create_q_controller_builtin(gen=generator, u_n=u_n)
        else:
            controller = self.create_q_controller_external(
                gen=generator,
                u_n=u_n,
                controller=external_controller,
                grid_name=grid_name,
            )

        reactive_power = power.as_reactive_power_ssc(controller=controller)

        return LoadSSC(
            name=gen_name,
            active_power=active_power,
            reactive_power=reactive_power,
        )

    def create_q_controller_builtin(  # noqa: PLR0911
        self,
        gen: PFTypes.GeneratorBase,
        u_n: float,
    ) -> Controller | None:
        logger.debug("Creating producer {gen_name} internal Q controller...", gen_name=gen.loc_name)
        if gen.bus1 is not None:
            node_target = self.pfi.create_name(gen.bus1.cterm, self.grid_name)
        else:
            return None

        av_mode = LocalQCtrlMode(gen.av_mode)

        if av_mode == LocalQCtrlMode.COSPHI_CONST:
            cosphi = gen.cosgini
            cosphi_dir = CosphiDir.UE if gen.pf_recap == 1 else CosphiDir.UE
            q_controller: ControlType = ControlCosphiConst(
                node_target=node_target,
                cosphi=round(cosphi, DecimalDigits.COSPHI),
                cosphi_dir=cosphi_dir,
            )
            return Controller(control_type=q_controller)

        if av_mode == LocalQCtrlMode.Q_CONST:
            q_set = gen.qgini * -1  # has to be negative as power is now counted demand based
            q_controller = ControlQConst(
                node_target=node_target,
                q_set=round(q_set * Exponents.POWER * gen.ngnum, DecimalDigits.POWER),
            )
            return Controller(control_type=q_controller)

        if av_mode == LocalQCtrlMode.Q_U:
            cosphi_a = gen.cosn
            q_max_ue = abs(gen.Qfu_min)  # absolute value
            q_max_oe = abs(gen.Qfu_max)  # absolute value
            u_q0 = gen.udeadbup - (gen.udeadbup - gen.udeadblow) / 2  # p.u.
            u_deadband_low = abs(u_q0 - gen.udeadblow)  # delta in p.u.
            u_deadband_up = abs(u_q0 - gen.udeadbup)  # delta in p.u.
            m_tg_2015 = 100 / abs(gen.ddroop) * 100 / u_n / cosphi_a * Exponents.VOLTAGE  # (% von Pr) / kV
            m_tg_2018 = self.transform_qu_slope(slope=m_tg_2015, given_format="2015", target_format="2018", u_n=u_n)
            q_controller = ControlQU(
                node_target=node_target,
                m_tg_2015=round(m_tg_2015, DecimalDigits.PU),
                m_tg_2018=round(m_tg_2018, DecimalDigits.PU),
                u_q0=round(u_q0 * u_n, DecimalDigits.VOLTAGE),
                u_deadband_up=round(u_deadband_up * u_n, DecimalDigits.VOLTAGE),
                u_deadband_low=round(u_deadband_low * u_n, DecimalDigits.VOLTAGE),
                q_max_ue=round(q_max_ue * Exponents.POWER * gen.ngnum, DecimalDigits.POWER),
                q_max_oe=round(q_max_oe * Exponents.POWER * gen.ngnum, DecimalDigits.POWER),
            )
            q_controller.control_strategy
            return Controller(control_type=q_controller)

        if av_mode == LocalQCtrlMode.Q_P:
            if gen.pQPcurve is None:
                return None

            q_controller = ControlQP(node_target=node_target, q_p_characteristic_name=gen.pQPcurve.loc_name)
            return Controller(control_type=q_controller)

        if av_mode == LocalQCtrlMode.COSPHI_P:
            cosphi_ue = gen.pf_under
            cosphi_oe = gen.pf_over
            p_threshold_ue = gen.p_under * -1  # P-threshold for cosphi_ue
            p_threshold_oe = gen.p_over * -1  # P-threshold for cosphi_oe
            q_controller = ControlCosphiP(
                node_target=node_target,
                cosphi_ue=round(cosphi_ue, DecimalDigits.COSPHI),
                cosphi_oe=round(cosphi_oe, DecimalDigits.COSPHI),
                p_threshold_ue=round(p_threshold_ue * Exponents.POWER * gen.ngnum, DecimalDigits.POWER),
                p_threshold_oe=round(p_threshold_oe * Exponents.POWER * gen.ngnum, DecimalDigits.POWER),
            )
            return Controller(control_type=q_controller)

        if av_mode == LocalQCtrlMode.U_CONST:
            u_set = gen.usetp
            q_controller = ControlUConst(node_target=node_target, u_set=round(u_set * u_n, DecimalDigits.VOLTAGE))
            return Controller(control_type=q_controller)

        if av_mode == LocalQCtrlMode.U_Q_DROOP:
            logger.warning(
                "Generator {gen_name}: Voltage control with Q-droop is not implemented yet. Skipping.",
                gen_name=gen.loc_name,
            )
            return None

        if av_mode == LocalQCtrlMode.U_I_DROOP:
            logger.warning(
                "Generator {gen_name}: Voltage control with I-droop is not implemented yet. Skipping.",
                gen_name=gen.loc_name,
            )
            return None

        msg = "unreachable"
        raise RuntimeError(msg)

    def create_q_controller_external(  # noqa: PLR0911, PLR0912, PLR0915
        self,
        gen: PFTypes.GeneratorBase,
        u_n: float,
        controller: PFTypes.StationController,
        grid_name: str,
    ) -> Controller | None:
        controller_name = self.pfi.create_generator_name(gen, generator_name=controller.loc_name)
        logger.debug(
            "Creating producer {gen_name} external Q controller {controller_name}...",
            gen_name=gen.loc_name,
            controller_name=controller_name,
        )

        # Controlled node
        node_target_cub = controller.p_cub
        if node_target_cub is None:
            logger.warning(
                "Generator {gen_name}: external controller has no target node. Skipping.",
                gen_name=gen.loc_name,
            )
            return None
        node_target_name = self.pfi.create_name(element=node_target_cub.cterm, grid_name=grid_name)

        ctrl_mode = controller.i_ctrl
        if ctrl_mode == CtrlMode.U:  # voltage control mode -> const. U
            u_set = controller.usetp
            u_meas_ref = ControlledVoltageRef[CtrlVoltageRef(controller.i_phase).name]
            q_controller: ControlType = ControlUConst(
                u_set=round(u_set * u_n, DecimalDigits.VOLTAGE),
                u_meas_ref=u_meas_ref,
                node_target=node_target_name,
            )
            return Controller(control_type=q_controller, external_controller_name=controller_name)

        if ctrl_mode == CtrlMode.Q:  # reactive power control mode
            if controller.qu_char == QChar.CONST:  # const. Q
                q_dir = -1 if controller.iQorient else 1
                q_set = controller.qsetp * q_dir * -1  # has to be negative as power is now counted demand based
                q_controller = ControlQConst(
                    q_set=round(q_set * Exponents.POWER * gen.ngnum, DecimalDigits.POWER),
                    node_target=node_target_name,
                )
                return Controller(control_type=q_controller, external_controller_name=controller_name)

            if controller.qu_char == QChar.U:  # Q(U)
                s_r = gen.sgn
                cosphi_a = gen.cosn
                u_nom = round(controller.refbar.uknom * Exponents.VOLTAGE, DecimalDigits.VOLTAGE)  # voltage in V

                q_max_ue = abs(controller.Qmin)
                q_max_oe = abs(controller.Qmax)
                u_q0 = controller.udeadbup - (controller.udeadbup - controller.udeadblow) / 2  # per unit
                u_deadband_low = abs(u_q0 - controller.udeadblow)  # delta in per unit
                u_deadband_up = abs(u_q0 - controller.udeadbup)  # delta in per unit

                q_rated = controller.Srated
                try:
                    if abs((abs(q_rated) - abs(s_r)) / abs(s_r)) < M_TAB2015_MIN_THRESHOLD:  # q_rated == s_r
                        m_tg_2015 = 100 / controller.ddroop * 100 / u_nom / cosphi_a * Exponents.VOLTAGE
                    else:
                        m_tg_2015 = (
                            100
                            / abs(controller.ddroop)
                            * 100
                            / u_nom
                            * math.tan(math.acos(cosphi_a))
                            * Exponents.VOLTAGE
                        )

                    # in default there should q_rated=s_r, but user could enter incorrectly
                    m_tg_2015 = m_tg_2015 * q_rated / s_r
                    m_tg_2018 = self.transform_qu_slope(
                        slope=m_tg_2015,
                        given_format="2015",
                        target_format="2018",
                        u_n=u_nom,
                    )
                except ZeroDivisionError:
                    m_tg_2015 = float("inf")
                    m_tg_2018 = float("inf")

                q_controller = ControlQU(
                    m_tg_2015=round(m_tg_2015, DecimalDigits.PU),
                    m_tg_2018=round(m_tg_2018, DecimalDigits.PU),
                    u_q0=round(u_q0 * u_n, DecimalDigits.VOLTAGE),
                    u_deadband_up=round(u_deadband_up * u_n, DecimalDigits.VOLTAGE),
                    u_deadband_low=round(u_deadband_low * u_n, DecimalDigits.VOLTAGE),
                    q_max_ue=round(q_max_ue * Exponents.POWER * gen.ngnum, DecimalDigits.POWER),
                    q_max_oe=round(q_max_oe * Exponents.POWER * gen.ngnum, DecimalDigits.POWER),
                    node_target=node_target_name,
                )
                return Controller(control_type=q_controller, external_controller_name=controller_name)

            if controller.qu_char == QChar.P:  # Q(P)
                q_p_char_name = controller.pQPcurve.loc_name
                q_max_ue = abs(controller.Qmin)
                q_max_oe = abs(controller.Qmax)
                q_dir = q_dir = -1 if controller.iQorient else 1
                q_controller = ControlQP(
                    q_p_characteristic_name=q_p_char_name,
                    q_max_ue=round(q_max_ue * Exponents.POWER * gen.ngnum, DecimalDigits.POWER),
                    q_max_oe=round(q_max_oe * Exponents.POWER * gen.ngnum, DecimalDigits.POWER),
                    node_target=node_target_name,
                )
                return Controller(control_type=q_controller, external_controller_name=controller_name)

            msg = "unreachable"
            raise RuntimeError(msg)

        if ctrl_mode == CtrlMode.COSPHI:  # cosphi control mode
            if controller.cosphi_char == CosphiChar.CONST:  # const. cosphi
                cosphi = controller.pfsetp
                ue = controller.pf_recap ^ controller.iQorient  # OE/UE XOR +Q/-Q
                # in PF for producer: ind. cosphi = over excited; cap. cosphi = under excited
                q_dir = q_dir = -1 if controller.iQorient else 1
                cosphi_dir = CosphiDir.UE if ue else CosphiDir.OE
                q_controller = ControlCosphiConst(
                    cosphi=round(cosphi, DecimalDigits.COSPHI),
                    cosphi_dir=cosphi_dir,
                    node_target=node_target_name,
                )
                return Controller(control_type=q_controller, external_controller_name=controller_name)

            if controller.cosphi_char == CosphiChar.P:  # cosphi(P)
                cosphi_ue = controller.pf_under
                cosphi_oe = controller.pf_over
                p_threshold_ue = controller.p_under * -1  # P-threshold for cosphi_ue
                p_threshold_oe = controller.p_over * -1  # P-threshold for cosphi_oe
                q_controller = ControlCosphiP(
                    cosphi_ue=round(cosphi_ue, DecimalDigits.COSPHI),
                    cosphi_oe=round(cosphi_oe, DecimalDigits.COSPHI),
                    p_threshold_ue=round(p_threshold_ue * Exponents.POWER * gen.ngnum, DecimalDigits.POWER),
                    p_threshold_oe=round(p_threshold_oe * Exponents.POWER * gen.ngnum, DecimalDigits.POWER),
                    node_target=node_target_name,
                )
                return Controller(control_type=q_controller, external_controller_name=controller_name)

            if controller.cosphi_char == CosphiChar.U:  # cosphi(U)
                cosphi_ue = controller.pf_under
                cosphi_oe = controller.pf_over
                u_threshold_ue = controller.u_under  # U-threshold for cosphi_ue
                u_threshold_oe = controller.u_over  # U-threshold for cosphi_oe
                q_controller = ControlCosphiU(
                    cosphi_ue=round(cosphi_ue, DecimalDigits.COSPHI),
                    cosphi_oe=round(cosphi_oe, DecimalDigits.COSPHI),
                    u_threshold_ue=round(u_threshold_ue * u_n, DecimalDigits.VOLTAGE),
                    u_threshold_oe=round(u_threshold_oe * u_n, DecimalDigits.VOLTAGE),
                    node_target=node_target_name,
                )
                return Controller(control_type=q_controller, external_controller_name=controller_name)

            msg = "unreachable"
            raise RuntimeError(msg)

        if ctrl_mode == CtrlMode.TANPHI:  # tanphi control mode --> const. tanphi
            cosphi = math.cos(math.atan(controller.tansetp))
            cosphi_dir = CosphiDir.UE if controller.iQorient else CosphiDir.OE
            q_controller = ControlTanphiConst(
                cosphi=round(cosphi, DecimalDigits.COSPHI),
                cosphi_dir=cosphi_dir,
                node_target=node_target_name,
            )
            return Controller(control_type=q_controller, external_controller_name=controller_name)

        msg = "unreachable"
        raise RuntimeError(msg)

    @staticmethod
    def transform_qu_slope(
        slope: float,
        given_format: Literal["2015", "2018"],
        target_format: Literal["2015", "2018"],
        u_n: float,
    ) -> float:
        """Transform slope of Q(U)-characteristic from given format type to another format type.

        Arguments:
            value {float} -- slope of Q(U)-characteristic
            given_format {str} -- format specifier for related normative guideline (e.g. '2015' or '2018')
            target_format {str} -- format specifier for related normative guideline (e.g. '2015' or '2018')
            u_n {float} -- nominal voltage of the related controller, in V

        Returns:
            float -- transformed slope
        """
        if given_format == "2015" and target_format == "2018":
            return slope / (1e3 / u_n * 100)  # 2018: (% von Pr) / (p.u. von Un)

        if given_format == "2018" and target_format == "2015":
            return slope * (1e3 / u_n * 100)  # 2015: (% von Pr) / kV

        msg = "unreachable"
        raise RuntimeError(msg)


def export_powerfactory_data(  # noqa: PLR0913
    export_path: pathlib.Path,
    project_name: str,
    grid_name: str,
    powerfactory_user_profile: str = "",
    powerfactory_path: pathlib.Path = POWERFACTORY_PATH,
    powerfactory_version: str = POWERFACTORY_VERSION,
    python_version: str = PYTHON_VERSION,
    topology_name: str | None = None,
    topology_case_name: str | None = None,
    steadystate_case_name: str | None = None,
) -> None:
    """Export powerfactory data to json files using PowerFactoryExporter running in process.

    A grid given in DIgSILENT PowerFactory is exported to three json files with given schema.
    The whole grid data is separated into topology (raw assets), topology_case (binary switching info and out of service
    info) and steadystate_case (operation points).
    When the code execution is complete, the process is terminated and the connection to PowerFactory is closed.

        Arguments:
            export_path {pathlib.Path} -- the directory where the exported json files are saved
            project_name {str} -- project name in PowerFactory to which the grid belongs
            grid_name {str} -- name of the grid to exported
            powerfactory_user_profile {str} -- user profile for login in PowerFactory
            powerfactory_path {pathlib.Path} -- installation directory of PowerFactory (hard-coded in interface.py)
            powerfactory_version {str} -- version number of PowerFactory (hard-coded in interface.py)
            topology_name {str} -- the chosen file name for 'topology' data
            topology_case_name {str} -- the chosen file name for related 'topology_case' data
            steadystate_case_name {str} -- the chosen file name for related 'steadystate_case' data

        Returns:
            None
    """

    process = PowerFactoryExporterProcess(
        project_name=project_name,
        export_path=export_path,
        grid_name=grid_name,
        powerfactory_user_profile=powerfactory_user_profile,
        powerfactory_path=powerfactory_path,
        powerfactory_version=powerfactory_version,
        python_version=python_version,
        topology_name=topology_name,
        topology_case_name=topology_case_name,
        steadystate_case_name=steadystate_case_name,
    )
    process.start()
    process.join()<|MERGE_RESOLUTION|>--- conflicted
+++ resolved
@@ -385,12 +385,8 @@
             msg = f"Scenario {scen} does not exist."
             raise RuntimeError(msg)
 
-<<<<<<< HEAD
-    def compile_powerfactory_data(self) -> PowerfactoryData:
+    def compile_powerfactory_data(self) -> PowerFactoryData:
         logger.debug("Compiling data from PowerFactory...")
-=======
-    def compile_powerfactory_data(self) -> PowerFactoryData:
->>>>>>> 30759c43
         if self.grid_name == "*":
             name = self.project_name
         else:
@@ -425,24 +421,16 @@
         )
 
     @staticmethod
-<<<<<<< HEAD
-    def create_meta_data(data: PowerfactoryData) -> Meta:
+    def create_meta_data(data: PowerFactoryData) -> Meta:
         logger.debug("Creating meta data...")
-=======
-    def create_meta_data(data: PowerFactoryData) -> Meta:
->>>>>>> 30759c43
         grid_name = data.name.replace(" ", "-")
         project = data.project.replace(" ", "-")
         date = data.date
 
         return Meta(name=grid_name, date=date, project=project)
 
-<<<<<<< HEAD
-    def create_topology(self, meta: Meta, data: PowerfactoryData) -> Topology:
+    def create_topology(self, meta: Meta, data: PowerFactoryData) -> Topology:
         logger.debug("Creating topology...")
-=======
-    def create_topology(self, meta: Meta, data: PowerFactoryData) -> Topology:
->>>>>>> 30759c43
         external_grids = self.create_external_grids(
             ext_grids=data.external_grids,
             grid_name=data.name,
@@ -664,13 +652,9 @@
         t1_name = self.pfi.create_name(t1, grid_name)
         t2_name = self.pfi.create_name(t2, grid_name)
 
-<<<<<<< HEAD
+        voltage_system_type = VoltageSystemType[TerminalVoltageSystemType(t1.systype).name]
+
         return Branch(
-=======
-        u_system_type = VoltageSystemType[TerminalVoltageSystemType(t1.systype).name]
-
-        branch = Branch(
->>>>>>> 30759c43
             name=name,
             node_1=t1_name,
             node_2=t2_name,
@@ -682,7 +666,7 @@
             description=description,
             u_n=u_nom,
             type=BranchType.COUPLER,
-            voltage_system_type=u_system_type,
+            voltage_system_type=voltage_system_type,
         )
 
     def get_coupler_description(
@@ -934,15 +918,12 @@
         sfx_pre: str,
         index: int,
     ) -> Sequence[Load]:
-<<<<<<< HEAD
         logger.debug(
             "Creating partial consumers for subconsumer {index} of low voltage consumer {name}...",
             index=index,
             name=load.loc_name,
         )
-=======
         phase_connection_type = LoadPhaseConnectionType(load.phtech)
->>>>>>> 30759c43
         consumer_fixed = (
             self.create_consumer(
                 load,
@@ -989,15 +970,12 @@
 
     def create_load_mv(self, load: PFTypes.LoadMV, grid_name: str) -> Sequence[Load | None]:
         power = self.calc_load_mv_power(load)
-<<<<<<< HEAD
         logger.debug("Creating medium voltage load {name}...", name=load.loc_name)
-=======
         phase_connection_type = (
             LoadPhaseConnectionType(load.typ_id.phtech)
             if load.typ_id is not None
             else LoadPhaseConnectionType.THREE_PH_D
         )
->>>>>>> 30759c43
         consumer = self.create_consumer(
             load=load,
             power=power.consumer,
@@ -1036,10 +1014,7 @@
 
         bus = load.bus1
         if bus is None:
-<<<<<<< HEAD
-            logger.debug("Consumer {load_name} not connected to any bus. Skipping.", load_name=l_name)
-=======
-            logger.warning("Load {load_name} not connected to any bus. Skipping.", load_name=load.loc_name)
+            logger.warning("Consumer {load_name} not connected to any bus. Skipping.", load_name=l_name)
             return None
 
         phase_id = bus.cPhInfo
@@ -1048,7 +1023,6 @@
                 "Load {load_name} is a 1-phase load which is currently not supported. Skipping.",
                 load_name=load.loc_name,
             )
->>>>>>> 30759c43
             return None
 
         terminal = bus.cterm
@@ -1145,19 +1119,11 @@
         generator: PFTypes.Generator,
         grid_name: str,
     ) -> Load | None:
-<<<<<<< HEAD
-        gen_name = self.pfi.create_generator_name(generator)
-        producer_system_type = self.producer_system_type_of(generator)
-        producer_phase_connection_type = self.producer_technology_of(generator)
-        external_controller_name = self.get_external_controller_name(generator)
-        power = self.calc_normal_gen_power(generator)
-=======
         power = self.calc_normal_gen_power(generator)
         gen_name = self.pfi.create_generator_name(generator)
         system_type = SystemType[GeneratorSystemType(generator.aCategory).name]
         phase_connection_type = GeneratorPhaseConnectionType(generator.phtech)
         external_controller_name = self.get_external_controller_name(generator)
->>>>>>> 30759c43
         return self.create_producer(
             generator=generator,
             power=power,
@@ -1182,18 +1148,10 @@
         generator: PFTypes.PVSystem,
         grid_name: str,
     ) -> Load | None:
-<<<<<<< HEAD
-        gen_name = self.pfi.create_generator_name(generator)
-        producer_system_type = ProducerSystemType.PV
-        producer_phase_connection_type = self.producer_technology_of(generator)
-        external_controller_name = self.get_external_controller_name(generator)
-        power = self.calc_normal_gen_power(generator)
-=======
         power = self.calc_normal_gen_power(generator)
         gen_name = self.pfi.create_generator_name(generator)
         phase_connection_type = GeneratorPhaseConnectionType(generator.phtech)
         system_type = SystemType.PV
->>>>>>> 30759c43
         return self.create_producer(
             generator=generator,
             power=power,
@@ -1251,14 +1209,10 @@
         rated_power = power.as_rated_power()
         reactive_power = ReactivePower(external_controller_name=external_controller_name)
 
-<<<<<<< HEAD
-        return Load(
-=======
         phase_connection_type_ = PhaseConnectionType[phase_connection_type.name]
         connected_phases = [Phase[PFPhase(phase).name] for phase in textwrap.wrap(bus.cPhInfo, 2)]
 
-        producer = Load(
->>>>>>> 30759c43
+        return Load(
             name=gen_name,
             node=t_name,
             description=description,
@@ -1273,12 +1227,8 @@
             voltage_system_type=VoltageSystemType.AC,
         )
 
-<<<<<<< HEAD
-    def create_topology_case(self, meta: Meta, data: PowerfactoryData) -> TopologyCase:
+    def create_topology_case(self, meta: Meta, data: PowerFactoryData) -> TopologyCase:
         logger.debug("Creating topology case...")
-=======
-    def create_topology_case(self, meta: Meta, data: PowerFactoryData) -> TopologyCase:
->>>>>>> 30759c43
         switch_states = self.create_switch_states(data.switches)
         coupler_states = self.create_coupler_states(data.couplers)
         elements: Sequence[ElementBase] = self.pfi.list_from_sequences(
@@ -1434,12 +1384,8 @@
 
         return None
 
-<<<<<<< HEAD
-    def create_steadystate_case(self, meta: Meta, data: PowerfactoryData) -> SteadystateCase:
+    def create_steadystate_case(self, meta: Meta, data: PowerFactoryData) -> SteadystateCase:
         logger.info("Creating steadystate case...")
-=======
-    def create_steadystate_case(self, meta: Meta, data: PowerFactoryData) -> SteadystateCase:
->>>>>>> 30759c43
         loads = self.create_loads_ssc(
             consumers=data.loads,
             consumers_lv=data.loads_lv,
@@ -1549,15 +1495,8 @@
                 p_0=round(ext_grid.pgini * Exponents.POWER, DecimalDigits.POWER),
                 q_0=round(ext_grid.qgini * Exponents.POWER, DecimalDigits.POWER),
             )
-        else:
-            ext_grid_ssc = ExternalGridSSC(name=name)
-
-<<<<<<< HEAD
+
         return ExternalGridSSC(name=name)
-=======
-        logger.debug("Created steadystate for external grid {ext_grid_ssc}.", ext_grid_ssc=ext_grid_ssc)
-        return ext_grid_ssc
->>>>>>> 30759c43
 
     def create_loads_ssc(  # noqa: PLR0913
         self,
@@ -1851,58 +1790,13 @@
         return [self.calc_load_lv_power_sym(sl) for sl in subloads]
 
     def calc_load_lv_power(self, load: PFTypes.LoadLV) -> LoadLV:
-<<<<<<< HEAD
         logger.debug("Calculating power for low voltage load {load_name}...", load_name=load.loc_name)
-        load_type = load.iopt_inp
-        scaling = load.scale0
-        cosphi_dir = CosphiDir.UE if load.pf_recap == 0 else CosphiDir.OE
-        if not load.i_sym:
-            power_fixed = self.calc_load_lv_power_fixed_sym(load, scaling)
-        elif load_type == IOpt.S_COSPHI:
-            power_fixed = LoadPower.from_sc_asym(
-                pow_app_a=load.slinir,
-                pow_app_b=load.slinis,
-                pow_app_c=load.slinit,
-                cosphi_a=load.coslinir,
-                cosphi_b=load.coslinis,
-                cosphi_c=load.coslinit,
-                cosphi_dir=cosphi_dir,
-                scaling=scaling,
-            )
-        elif load_type == IOpt.P_COSPHI:
-            power_fixed = LoadPower.from_pc_asym(
-                pow_act_a=load.plinir,
-                pow_act_b=load.plinis,
-                pow_act_c=load.plinit,
-                cosphi_a=load.coslinir,
-                cosphi_b=load.coslinis,
-                cosphi_c=load.coslinit,
-                cosphi_dir=cosphi_dir,
-                scaling=scaling,
-            )
-        elif load_type == IOpt.U_I_COSPHI:
-            power_fixed = LoadPower.from_ic_asym(
-                voltage=load.ulini,
-                current_a=load.ilinir,
-                current_b=load.ilinis,
-                current_c=load.ilinit,
-                cosphi_a=load.coslinir,
-                cosphi_b=load.coslinis,
-                cosphi_c=load.coslinit,
-                cosphi_dir=cosphi_dir,
-                scaling=scaling,
-            )
-        else:
-            msg = "unreachable"
-            raise RuntimeError(msg)
-=======
         scaling = load.scale0
         cosphi_dir = CosphiDir.UE if load.pf_recap == 0 else CosphiDir.OE
         if not load.i_sym:
             power_fixed = self.calc_load_lv_power_fixed_sym(load=load, scaling=scaling)
         else:
             power_fixed = self.calc_load_lv_power_fixed_asym(load=load, scaling=scaling)
->>>>>>> 30759c43
 
         power_night = LoadPower.from_pq_sym(
             pow_act=load.pnight,
