# :author: Sasan Jacob Rasti <sasan_jacob.rasti@tu-dresden.de>
# :author: Sebastian Krahmer <sebastian.krahmer@tu-dresden.de>
# :copyright: Copyright (c) Institute of Electrical Power Systems and High Voltage Engineering - TU Dresden, 2022-2023.
# :license: BSD 3-Clause

from __future__ import annotations

import datetime as dt
import itertools
import logging
import math
import multiprocessing
import pathlib
import textwrap
import typing as t

import loguru
import pydantic
from psdm.base import UniqueTuple
from psdm.base import VoltageSystemType
from psdm.meta import Meta
from psdm.meta import SignConvention
from psdm.quantities.multi_phase import Phase
from psdm.quantities.multi_phase import PowerFactorDirection
from psdm.quantities.single_phase import AdmittanceNat
from psdm.quantities.single_phase import AdmittancePosSeq
from psdm.quantities.single_phase import AdmittanceZerSeq
from psdm.quantities.single_phase import Angle as AngleSP
from psdm.quantities.single_phase import ImpedanceNat
from psdm.quantities.single_phase import ImpedancePosSeq
from psdm.quantities.single_phase import ImpedanceZerSeq
from psdm.quantities.single_phase import PhaseAngleClock
from psdm.quantities.single_phase import Voltage as VoltageSP
from psdm.steadystate_case.active_power import ActivePower as ActivePowerSSC
from psdm.steadystate_case.case import Case as SteadystateCase
from psdm.steadystate_case.controller import ControlledVoltageRef
from psdm.steadystate_case.controller import ControlQP
from psdm.steadystate_case.controller import PController
from psdm.steadystate_case.controller import QController
from psdm.steadystate_case.controller import QControlStrategy
from psdm.steadystate_case.external_grid import ExternalGrid as ExternalGridSSC
from psdm.steadystate_case.load import Load as LoadSSC
from psdm.steadystate_case.reactive_power import ReactivePower as ReactivePowerSSC
from psdm.steadystate_case.transformer import Transformer as TransformerSSC
from psdm.topology.branch import Branch
from psdm.topology.branch import BranchType
from psdm.topology.external_grid import ExternalGrid
from psdm.topology.external_grid import GridType
from psdm.topology.load import Load
from psdm.topology.load import LoadType
from psdm.topology.load import PhaseConnections
from psdm.topology.load import SystemType
from psdm.topology.load_model import LoadModel
from psdm.topology.node import Node
from psdm.topology.topology import Topology
from psdm.topology.transformer import TapSide
from psdm.topology.transformer import Transformer
from psdm.topology.transformer import TransformerPhaseTechnologyType
from psdm.topology.transformer import VectorGroup as TVectorGroup
from psdm.topology.windings import VectorGroup as WVectorGroup
from psdm.topology.windings import Winding
from psdm.topology_case.case import Case as TopologyCase
from psdm.topology_case.element_state import ElementState

from powerfactory_tools.constants import DEFAULT_PHASE_QUANTITY
from powerfactory_tools.constants import DecimalDigits
from powerfactory_tools.constants import Exponents
from powerfactory_tools.exporter.load_power import ConsolidatedLoadPhaseConnectionType
from powerfactory_tools.exporter.load_power import ControlTypeFactory
from powerfactory_tools.exporter.load_power import LoadPower
from powerfactory_tools.interface import PowerFactoryData
from powerfactory_tools.interface import PowerFactoryInterface
from powerfactory_tools.powerfactory_types import CosPhiChar
from powerfactory_tools.powerfactory_types import CtrlVoltageRef
from powerfactory_tools.powerfactory_types import ExternalQCtrlMode
from powerfactory_tools.powerfactory_types import GeneratorPhaseConnectionType
from powerfactory_tools.powerfactory_types import GeneratorSystemType
from powerfactory_tools.powerfactory_types import IOpt
from powerfactory_tools.powerfactory_types import LoadLVPhaseConnectionType
from powerfactory_tools.powerfactory_types import LoadPhaseConnectionType
from powerfactory_tools.powerfactory_types import LocalQCtrlMode
from powerfactory_tools.powerfactory_types import PFClassId
from powerfactory_tools.powerfactory_types import Phase1PH as PFPhase1PH
from powerfactory_tools.powerfactory_types import Phase2PH as PFPhase2PH
from powerfactory_tools.powerfactory_types import Phase3PH as PFPhase3PH
from powerfactory_tools.powerfactory_types import PowerFactoryTypes as PFTypes
from powerfactory_tools.powerfactory_types import QChar
from powerfactory_tools.powerfactory_types import TerminalPhaseConnectionType
from powerfactory_tools.powerfactory_types import TerminalVoltageSystemType
from powerfactory_tools.powerfactory_types import TrfNeutralConnectionType
from powerfactory_tools.powerfactory_types import TrfNeutralPointState
from powerfactory_tools.powerfactory_types import TrfPhaseTechnology
from powerfactory_tools.powerfactory_types import TrfTapSide
from powerfactory_tools.powerfactory_types import Vector
from powerfactory_tools.powerfactory_types import VectorGroup
from powerfactory_tools.powerfactory_types import VoltageSystemType as ElementVoltageSystemType
from powerfactory_tools.quantities import QuantityConverter as Qc

if t.TYPE_CHECKING:
    from collections.abc import Sequence
    from types import TracebackType

    import typing_extensions as te

    ElementBase = PFTypes.GeneratorBase | PFTypes.LoadBase | PFTypes.ExternalGrid


POWERFACTORY_PATH = pathlib.Path("C:/Program Files/DIgSILENT")
POWERFACTORY_VERSION = "2022 SP2"
PYTHON_VERSION = "3.10"

FULL_DYNAMIC = 100
M_TAB2015_MIN_THRESHOLD = 0.01
STRING_SEPARATOR = "; "

LOAD_CLASSES = [PFClassId.LOAD.value, PFClassId.LOAD_LV.value, PFClassId.LOAD_MV.value]


@pydantic.dataclasses.dataclass
class LoadLV:
    fixed: LoadPower
    night: LoadPower
    flexible: LoadPower
    flexible_avg: LoadPower


@pydantic.dataclasses.dataclass
class LoadMV:
    consumer: LoadPower
    producer: LoadPower


class PowerFactoryExporterProcess(multiprocessing.Process):
    def __init__(  # noqa: PLR0913
        self,
        *,
        export_path: pathlib.Path,
        project_name: str,
        powerfactory_user_profile: str = "",
        powerfactory_path: pathlib.Path = POWERFACTORY_PATH,
        powerfactory_version: str = POWERFACTORY_VERSION,
        python_version: str = PYTHON_VERSION,
        logging_level: int = logging.DEBUG,
        log_file_path: pathlib.Path | None = None,
        topology_name: str | None = None,
        topology_case_name: str | None = None,
        steadystate_case_name: str | None = None,
        study_case_names: list[str] | None = None,
    ) -> None:
        super().__init__()
        self.export_path = export_path
        self.project_name = project_name
        self.powerfactory_user_profile = powerfactory_user_profile
        self.powerfactory_path = powerfactory_path
        self.powerfactory_version = powerfactory_version
        self.python_version = python_version
        self.logging_level = logging_level
        self.log_file_path = log_file_path
        self.topology_name = topology_name
        self.topology_case_name = topology_case_name
        self.steadystate_case_name = steadystate_case_name
        self.study_case_names = study_case_names

    def run(self) -> None:
        pfe = PowerFactoryExporter(
            project_name=self.project_name,
            powerfactory_user_profile=self.powerfactory_user_profile,
            powerfactory_path=self.powerfactory_path,
            powerfactory_version=self.powerfactory_version,
            python_version=self.python_version,
            logging_level=self.logging_level,
            log_file_path=self.log_file_path,
        )
        pfe.export(
            export_path=self.export_path,
            topology_name=self.topology_name,
            topology_case_name=self.topology_case_name,
            steadystate_case_name=self.steadystate_case_name,
            study_case_names=self.study_case_names,
        )


@pydantic.dataclasses.dataclass
class PowerFactoryExporter:
    project_name: str
    powerfactory_user_profile: str = ""
    powerfactory_path: pathlib.Path = POWERFACTORY_PATH
    powerfactory_version: str = POWERFACTORY_VERSION
    python_version: str = PYTHON_VERSION
    logging_level: int = logging.DEBUG
    log_file_path: pathlib.Path | None = None

    def __post_init__(self) -> None:
        self.pfi = PowerFactoryInterface(
            project_name=self.project_name,
            powerfactory_user_profile=self.powerfactory_user_profile,
            powerfactory_path=self.powerfactory_path,
            powerfactory_version=self.powerfactory_version,
            python_version=self.python_version,
            logging_level=self.logging_level,
            log_file_path=self.log_file_path,
        )

    def __enter__(self) -> te.Self:
        return self

    def __exit__(
        self,
        exc_type: type[BaseException] | None,
        exc_val: BaseException | None,
        exc_tb: TracebackType | None,
    ) -> None:
        self.pfi.close()

    def export(
        self,
        *,
        export_path: pathlib.Path,
        topology_name: str | None = None,
        topology_case_name: str | None = None,
        steadystate_case_name: str | None = None,
        study_case_names: list[str] | None = None,
    ) -> None:
        """Export grid topology, topology_case and steadystate_case to json files.

        Based on the class arguments of PowerFactoryExporter a grid, given in DIgSILENT PowerFactory, is exported to
        three json files with given schema. The whole grid data is separated into topology (raw assets), topology_case
        (binary switching info and out of service info) and steadystate_case (operation points).

        Keyword Arguments:
            export_path {pathlib.Path} -- the directory where the exported json files are saved
            topology_name {str} -- the chosen file name for 'topology' data (default: {None})
            topology_case_name {str} -- the chosen file name for related 'topology_case' data (default: {None})
            steadystate_case_name {str} -- the chosen file name for related 'steadystate_case' data (default: {None})
            study_case_names {list[str]} -- a list of study cases to export (default: {None})
        """
        if study_case_names is not None:
            self.export_study_cases(
                export_path=export_path,
                study_case_names=study_case_names,
                topology_name=topology_name,
                topology_case_name=topology_case_name,
                steadystate_case_name=steadystate_case_name,
            )
        else:
            act_sc = self.pfi.app.GetActiveStudyCase()
            if act_sc is not None:
                self.export_active_study_case(
                    export_path=export_path,
                    study_case_name=act_sc.loc_name,
                    topology_name=topology_name,
                    topology_case_name=topology_case_name,
                    steadystate_case_name=steadystate_case_name,
                )
            else:
                msg = "Could not export. There is neither a study case defined nor is one activated"
                raise ValueError(msg)

    def export_study_cases(
        self,
        *,
        export_path: pathlib.Path,
        study_case_names: list[str],
        topology_name: str | None,
        topology_case_name: str | None,
        steadystate_case_name: str | None,
    ) -> None:
        for study_case_name in study_case_names:
            study_case = self.pfi.study_case(study_case_name)
            if study_case is not None:
                self.pfi.activate_study_case(study_case)
                self.export_active_study_case(
                    export_path=export_path,
                    study_case_name=study_case_name,
                    topology_name=topology_name,
                    topology_case_name=topology_case_name,
                    steadystate_case_name=steadystate_case_name,
                )
            else:
                loguru.logger.warning(
                    "Study case {study_case_name} not found. Skipping.",
                    study_case_name=study_case_name,
                )

    def export_active_study_case(
        self,
        *,
        export_path: pathlib.Path,
        study_case_name: str,
        topology_name: str | None,
        topology_case_name: str | None,
        steadystate_case_name: str | None,
    ) -> None:
        grids = self.pfi.independent_grids(calc_relevant=True)

        for grid in grids:
            grid_name = grid.loc_name
            loguru.logger.info(
                "Exporting {project_name} - study case '{study_case_name}' - grid {grid_name}...",
                project_name=self.project_name,
                study_case_name=study_case_name,
                grid_name=grid_name,
            )
            data = self.pfi.compile_powerfactory_data(grid)
            meta = self.create_meta_data(data=data, case_name=study_case_name)

            topology = self.create_topology(meta=meta, data=data)
            topology_case = self.create_topology_case(meta=meta, data=data)
            steadystate_case = self.create_steadystate_case(meta=meta, data=data)

            if steadystate_case.is_valid_topology(topology) is False:
                msg = "Steadystate case does not match specified topology."
                raise ValueError(msg)

            self.export_topology(
                topology=topology,
                topology_name=topology_name,
                export_path=export_path,
                grid_name=grid_name,
            )
            self.export_topology_case(
                topology_case=topology_case,
                topology_case_name=topology_case_name,
                export_path=export_path,
                grid_name=grid_name,
            )
            self.export_steadystate_case(
                steadystate_case=steadystate_case,
                steadystate_case_name=steadystate_case_name,
                export_path=export_path,
                grid_name=grid_name,
            )

    def export_topology(
        self,
        *,
        topology: Topology,
        topology_name: str | None,
        export_path: pathlib.Path,
        grid_name: str,
    ) -> None:
        loguru.logger.debug("Exporting topology {topology_name}...", topology_name=topology_name)
        self.export_data(
            data=topology,
            data_name=topology_name,
            data_type="topology",
            export_path=export_path,
            grid_name=grid_name,
        )

    def export_topology_case(
        self,
        *,
        topology_case: TopologyCase,
        topology_case_name: str | None,
        export_path: pathlib.Path,
        grid_name: str,
    ) -> None:
        loguru.logger.debug("Exporting topology case {topology_case_name}...", topology_case_name=topology_case_name)
        self.export_data(
            data=topology_case,
            data_name=topology_case_name,
            data_type="topology_case",
            export_path=export_path,
            grid_name=grid_name,
        )

    def export_steadystate_case(
        self,
        *,
        steadystate_case: SteadystateCase,
        steadystate_case_name: str | None,
        grid_name: str,
        export_path: pathlib.Path,
    ) -> None:
        loguru.logger.debug(
            "Exporting steadystate case {steadystate_case_name}...",
            steadystate_case_name=steadystate_case_name,
        )
        self.export_data(
            data=steadystate_case,
            data_name=steadystate_case_name,
            data_type="steadystate_case",
            export_path=export_path,
            grid_name=grid_name,
        )

    def export_data(
        self,
        *,
        data: Topology | TopologyCase | SteadystateCase,
        data_name: str | None,
        data_type: t.Literal["topology", "topology_case", "steadystate_case"],
        export_path: pathlib.Path,
        grid_name: str,
    ) -> None:
        """Export data to json file.

        Keyword Arguments:
            data {Topology | TopologyCase | SteadystateCase} -- data to export
            data_name {str | None} -- the chosen file name for data
            data_type {t.Literal['topology', 'topology_case', 'steadystate_case']} -- the data type
            export_path {pathlib.Path} -- the directory where the exported json file is saved
            grid_name: {str} -- the exported grids name
        """
        timestamp = dt.datetime.now().astimezone()
        timestamp_string = timestamp.isoformat(sep="T", timespec="seconds").replace(":", "")
        if data_name is None:
            if data.meta.case is not None:
                filename = f"{data.meta.case}_{grid_name}_{data_type}.json"
            else:
                filename = f"{data.meta.case}_{grid_name}_{data_type}_{timestamp_string}.json"
        else:
            filename = f"{data_name}_{grid_name}_{data_type}.json"

        file_path = export_path / filename
        try:
            file_path.resolve()
        except OSError as e:
            msg = f"File path {file_path} is not a valid path."
            raise FileNotFoundError(msg) from e

        data.to_json(file_path)

    @staticmethod
    def create_meta_data(
        *,
        data: PowerFactoryData,
        case_name: str,
    ) -> Meta:
        loguru.logger.debug("Creating meta data...")
        grid_name = data.grid_name.replace(" ", "-")
        project_name = data.project_name.replace(" ", "-")
        date = data.date

        return Meta(
            case=case_name,
            date=date,
            grid=grid_name,
            project=project_name,
            sign_convention=SignConvention.PASSIVE,
        )

    def create_topology(
        self,
        *,
        meta: Meta,
        data: PowerFactoryData,
    ) -> Topology:
        loguru.logger.debug("Creating topology...")
        external_grids = self.create_external_grids(
            data.external_grids,
            grid_name=data.grid_name,
        )
        nodes = self.create_nodes(data.terminals, grid_name=data.grid_name)
        branches = self.create_branches(
            lines=data.lines,
            couplers=data.couplers,
            fuses=data.bfuses,
            grid_name=data.grid_name,
        )
        loads = self.create_loads(
            consumers=data.loads,
            consumers_lv=data.loads_lv,
            consumers_mv=data.loads_mv,
            generators=data.generators,
            pv_systems=data.pv_systems,
            grid_name=data.grid_name,
        )
        transformers = self.create_transformers(
            data.transformers_2w,
            grid_name=data.grid_name,
        )

        return Topology(
            meta=meta,
            nodes=nodes,
            branches=branches,
            loads=loads,
            transformers=transformers,
            external_grids=external_grids,
        )

    def create_external_grids(
        self,
        ext_grids: Sequence[PFTypes.ExternalGrid],
        /,
        *,
        grid_name: str,
    ) -> Sequence[ExternalGrid]:
        loguru.logger.info("Creating external grids...")
        external_grids = [self.create_external_grid(ext_grid, grid_name=grid_name) for ext_grid in ext_grids]
        return self.pfi.filter_none(external_grids)

    def create_external_grid(
        self,
        ext_grid: PFTypes.ExternalGrid,
        /,
        *,
        grid_name: str,
    ) -> ExternalGrid | None:
        name = self.pfi.create_name(ext_grid, grid_name=grid_name)
        loguru.logger.debug("Creating external_grid {ext_grid_name}...", ext_grid_name=name)
        export, description = self.get_description(ext_grid)
        if not export:
            loguru.logger.warning("External grid {ext_grid_name} not set for export. Skipping.", ext_grid_name=name)
            return None

        if ext_grid.bus1 is None:
            loguru.logger.warning(
                "External grid {ext_grid_name} not connected to any bus. Skipping.",
                ext_grid_name=name,
            )
            return None

        node_name = self.pfi.create_name(ext_grid.bus1.cterm, grid_name=grid_name)
        phase_connection_type = TerminalPhaseConnectionType(ext_grid.bus1.cterm.phtech)
        phases = self.get_external_grid_phases(
            phase_connection_type=phase_connection_type,  # default
            bus=ext_grid.bus1,
        )

        return ExternalGrid(
            name=name,
            description=description,
            node=node_name,
            phases=phases,
            type=GridType(ext_grid.bustp),
            short_circuit_power_max=Qc.single_phase_apparent_power(ext_grid.snss * Exponents.POWER),
            short_circuit_power_min=Qc.single_phase_apparent_power(ext_grid.snssmin * Exponents.POWER),
        )

    def create_nodes(
        self,
        terminals: Sequence[PFTypes.Terminal],
        /,
        *,
        grid_name: str,
    ) -> Sequence[Node]:
        loguru.logger.info("Creating nodes...")
        nodes = [self.create_node(terminal, grid_name=grid_name) for terminal in terminals]
        return self.pfi.filter_none(nodes)

    def create_node(
        self,
        terminal: PFTypes.Terminal,
        /,
        *,
        grid_name: str,
    ) -> Node | None:
        export, description = self.get_description(terminal)
        name = self.pfi.create_name(terminal, grid_name=grid_name)
        loguru.logger.debug("Creating node {node_name}...", node_name=name)
        if not export:
            loguru.logger.warning("Node {node_name} not set for export. Skipping.", node_name=name)
            return None

        u_n = Qc.single_phase_voltage(terminal.uknom * Exponents.VOLTAGE)  # phase-phase voltage

        if self.pfi.is_within_substation(terminal):
            description = (
                "substation internal" if not description else "substation internal" + STRING_SEPARATOR + description
            )

        phases = self.get_terminal_phases(TerminalPhaseConnectionType(terminal.phtech))

        return Node(
            name=name,
            u_n=u_n,
            phases=phases,
            description=description,
        )

    def create_branches(
        self,
        *,
        lines: Sequence[PFTypes.Line],
        couplers: Sequence[PFTypes.Coupler],
        fuses: Sequence[PFTypes.BFuse],
        grid_name: str,
    ) -> Sequence[Branch]:
        loguru.logger.info("Creating branches...")
        blines = [self.create_line(line, grid_name=grid_name) for line in lines]
        bcouplers = [self.create_coupler(coupler, grid_name=grid_name) for coupler in couplers]
        bfuses = [self.create_fuse(fuse, grid_name=grid_name) for fuse in fuses]

        return self.pfi.list_from_sequences(
            self.pfi.filter_none(blines),
            self.pfi.filter_none(bcouplers),
            self.pfi.filter_none(bfuses),
        )

    def create_line(  # noqa: PLR0915
        self,
        line: PFTypes.Line,
        /,
        *,
        grid_name: str,
    ) -> Branch | None:
        name = self.pfi.create_name(line, grid_name=grid_name)
        loguru.logger.debug("Creating line {line_name}...", line_name=name)
        export, description = self.get_description(line)
        if not export:
            loguru.logger.warning("Line {line_name} not set for export. Skipping.", line_name=name)
            return None

        if line.bus1 is None or line.bus2 is None:
            loguru.logger.warning("Line {line_name} not connected to buses on both sides. Skipping.", line_name=name)
            return None

        t1 = line.bus1.cterm
        t2 = line.bus2.cterm

        if t1.systype != t2.systype:
            loguru.logger.warning("Line {line_name} connected to DC and AC bus. Skipping.", line_name=name)
            return None

        t1_name = self.pfi.create_name(t1, grid_name=grid_name)
        t2_name = self.pfi.create_name(t2, grid_name=grid_name)

        u_nom_1 = t1.uknom
        u_nom_2 = t2.uknom

        l_type = line.typ_id
        if l_type is None:
            loguru.logger.warning(
                "Type not set for line {line_name}. Skipping.",
                line_name=name,
            )
            return None

        u_nom = self.determine_line_voltage(u_nom_1=u_nom_1, u_nom_2=u_nom_2, l_type=l_type)

        i = l_type.InomAir if line.inAir else l_type.sline
        i_r = line.nlnum * line.fline * i * Exponents.CURRENT  # rated current (A)

        r1 = l_type.rline * line.dline / line.nlnum * Exponents.RESISTANCE
        x1 = l_type.xline * line.dline / line.nlnum * Exponents.REACTANCE
        r0 = l_type.rline0 * line.dline / line.nlnum * Exponents.RESISTANCE
        x0 = l_type.xline0 * line.dline / line.nlnum * Exponents.REACTANCE
        g1 = l_type.gline * line.dline * line.nlnum * Exponents.CONDUCTANCE
        b1 = l_type.bline * line.dline * line.nlnum * Exponents.SUSCEPTANCE
        g0 = l_type.gline0 * line.dline * line.nlnum * Exponents.CONDUCTANCE
        b0 = l_type.bline0 * line.dline * line.nlnum * Exponents.SUSCEPTANCE
        if l_type.nneutral:
            l_type = t.cast("PFTypes.LineNType", l_type)
            rn = l_type.rnline * line.dline / line.nlnum * Exponents.RESISTANCE
            xn = l_type.xnline * line.dline / line.nlnum * Exponents.REACTANCE
            rpn = l_type.rpnline * line.dline / line.nlnum * Exponents.RESISTANCE
            xpn = l_type.xpnline * line.dline / line.nlnum * Exponents.REACTANCE
            gn = 0  # as attribute 'gnline' does not exist in PF model type
            bn = l_type.bnline * line.dline * line.nlnum * Exponents.SUSCEPTANCE
            gpn = 0  # as attribute 'gpnline' does not exist in PF model type
            bpn = l_type.bpnline * line.dline * line.nlnum * Exponents.SUSCEPTANCE
        else:
            rn = None
            xn = None
            rpn = None
            xpn = None
            gn = None
            bn = None
            gpn = None
            bpn = None

        f_nom = l_type.frnom  # usually 50 Hertz
        u_system_type = VoltageSystemType[ElementVoltageSystemType(l_type.systp).name]

        phases_1 = self.get_branch_phases(
            l_type=l_type,
            phase_connection_type=TerminalPhaseConnectionType(t1.phtech),
            bus=line.bus1,
            grid_name=grid_name,
        )
        phases_2 = self.get_branch_phases(
            l_type=l_type,
            phase_connection_type=TerminalPhaseConnectionType(t2.phtech),
            bus=line.bus2,
            grid_name=grid_name,
        )

        return Branch(
            name=name,
            node_1=t1_name,
            node_2=t2_name,
            phases_1=phases_1,
            phases_2=phases_2,
            r1=ImpedancePosSeq(value=r1),
            x1=ImpedancePosSeq(value=x1),
            r0=ImpedanceZerSeq(value=r0),
            x0=ImpedanceZerSeq(value=x0),
            g1=AdmittancePosSeq(value=g1),
            b1=AdmittancePosSeq(value=b1),
            g0=AdmittanceZerSeq(value=g0),
            b0=AdmittanceZerSeq(value=b0),
            rn=ImpedanceNat(value=rn) if rn is not None else None,
            xn=ImpedanceNat(value=xn) if xn is not None else None,
            rpn=ImpedanceNat(value=rpn) if rpn is not None else None,
            xpn=ImpedanceNat(value=xpn) if xpn is not None else None,
            gn=AdmittanceNat(value=gn) if gn is not None else None,
            bn=AdmittanceNat(value=bn) if bn is not None else None,
            gpn=AdmittanceNat(value=gpn) if gpn is not None else None,
            bpn=AdmittanceNat(value=bpn) if bpn is not None else None,
            i_r=Qc.single_phase_current(i_r),
            description=description,
            u_n=Qc.single_phase_voltage(u_nom),
            f_n=Qc.single_phase_frequency(f_nom),
            type=BranchType.LINE,
            voltage_system_type=u_system_type,
        )

    @staticmethod
    def determine_line_voltage(
        *,
        u_nom_1: float,
        u_nom_2: float,
        l_type: PFTypes.LineType,
    ) -> float:
        """Returns the nominal voltage in SI unit (V)."""
        v = u_nom_1 if round(u_nom_1, DecimalDigits.VOLTAGE) == round(u_nom_2, DecimalDigits.VOLTAGE) else l_type.uline

        return round(v * Exponents.VOLTAGE, 0)

    def create_coupler(
        self,
        coupler: PFTypes.Coupler,
        /,
        *,
        grid_name: str,
    ) -> Branch | None:
        name = self.pfi.create_name(coupler, grid_name=grid_name)
        loguru.logger.debug("Creating coupler {coupler_name}...", coupler_name=name)
        export, description = self.get_description(coupler)
        if not export:
            loguru.logger.warning("Coupler {coupler_name} not set for export. Skipping.", coupler_name=name)
            return None

        if coupler.bus1 is None or coupler.bus2 is None:
            loguru.logger.warning("Coupler {coupler} not connected to buses on both sides. Skipping.", coupler=coupler)
            return None

        t1 = coupler.bus1.cterm
        t2 = coupler.bus2.cterm

        if t1.systype != t2.systype:
            loguru.logger.warning("Coupler {coupler} connected to DC and AC bus. Skipping.", coupler=coupler)
            return None

        if coupler.typ_id is not None:
            r1 = coupler.typ_id.R_on
            x1 = coupler.typ_id.X_on
            i_r = coupler.typ_id.Inom * Exponents.CURRENT
        else:
            r1 = 0
            x1 = 0
            i_r = None

        b1 = 0
        g1 = 0

        u_nom_1 = t1.uknom
        u_nom_2 = t2.uknom

        if round(u_nom_1, 2) == round(u_nom_2, 2):
            u_nom = round(u_nom_1 * Exponents.VOLTAGE, 0)  # nominal voltage (V)
        else:
            loguru.logger.warning(
                "Coupler {coupler_name} couples busbars with different voltage levels. Skipping.",
                coupler_name=name,
            )
            return None

        description = self.get_element_description(terminal1=t1, terminal2=t2, description=description)

        t1_name = self.pfi.create_name(t1, grid_name=grid_name)
        t2_name = self.pfi.create_name(t2, grid_name=grid_name)

        voltage_system_type = VoltageSystemType[TerminalVoltageSystemType(t1.systype).name]

        phases_1 = self.get_terminal_phases(phase_connection_type=TerminalPhaseConnectionType(t1.phtech))
        phases_2 = self.get_terminal_phases(phase_connection_type=TerminalPhaseConnectionType(t2.phtech))

        return Branch(
            name=name,
            node_1=t1_name,
            node_2=t2_name,
            phases_1=phases_1,
            phases_2=phases_2,
            r1=ImpedancePosSeq(value=r1),
            x1=ImpedancePosSeq(value=x1),
            g1=AdmittancePosSeq(value=g1),
            b1=AdmittancePosSeq(value=b1),
            i_r=Qc.single_phase_current(i_r) if i_r is not None else None,
            description=description,
            u_n=Qc.single_phase_voltage(u_nom),
            type=BranchType.COUPLER,
            voltage_system_type=voltage_system_type,
        )

    def create_fuse(
        self,
        fuse: PFTypes.BFuse,
        /,
        *,
        grid_name: str,
    ) -> Branch | None:
        name = self.pfi.create_name(fuse, grid_name=grid_name)
        loguru.logger.debug("Creating fuse {fuse_name}...", fuse_name=name)
        export, description = self.get_description(fuse)
        if not export:
            loguru.logger.warning("Fuse {fuse_name} not set for export. Skipping.", fuse_name=name)
            return None

        if fuse.bus1 is None or fuse.bus2 is None:
            loguru.logger.warning("Fuse {fuse} not connected to buses on both sides. Skipping.", fuse=fuse)
            return None

        t1 = fuse.bus1.cterm
        t2 = fuse.bus2.cterm

        if t1.systype != t2.systype:
            loguru.logger.warning("Fuse {fuse} connected to DC and AC bus. Skipping.", fuse=fuse)
            return None

        if fuse.typ_id is not None:
            i_r = fuse.typ_id.irat
            # save fuse typ in description tag
            description = (
                "Type: " + fuse.typ_id.loc_name
                if not description
                else description + STRING_SEPARATOR + "Type: " + fuse.typ_id.loc_name
            )
        else:
            i_r = None

        r1 = 0
        x1 = 0
        b1 = 0
        g1 = 0

        u_nom_1 = t1.uknom
        u_nom_2 = t2.uknom

        if round(u_nom_1, 2) == round(u_nom_2, 2):
            u_nom = round(u_nom_1 * Exponents.VOLTAGE, 0)  # nominal voltage (V)
        else:
            loguru.logger.warning(
                "Fuse {fuse_name} couples busbars with different voltage levels. Skipping.",
                fuse_name=name,
            )
            return None

        description = self.get_element_description(terminal1=t1, terminal2=t2, description=description)

        t1_name = self.pfi.create_name(t1, grid_name=grid_name)
        t2_name = self.pfi.create_name(t2, grid_name=grid_name)

        voltage_system_type = VoltageSystemType[TerminalVoltageSystemType(t1.systype).name]

        phases_1 = self.get_terminal_phases(phase_connection_type=TerminalPhaseConnectionType(t1.phtech))
        phases_2 = self.get_terminal_phases(phase_connection_type=TerminalPhaseConnectionType(t2.phtech))

        return Branch(
            name=name,
            node_1=t1_name,
            node_2=t2_name,
            phases_1=phases_1,
            phases_2=phases_2,
            r1=ImpedancePosSeq(value=r1),
            x1=ImpedancePosSeq(value=x1),
            g1=AdmittancePosSeq(value=g1),
            b1=AdmittancePosSeq(value=b1),
            i_r=Qc.single_phase_current(i_r) if i_r is not None else None,
            description=description,
            u_n=Qc.single_phase_voltage(u_nom),
            type=BranchType.FUSE,
            voltage_system_type=voltage_system_type,
        )

    def get_element_description(
        self,
        *,
        terminal1: PFTypes.Terminal,
        terminal2: PFTypes.Terminal,
        description: str,
    ) -> str:
        if self.pfi.is_within_substation(terminal1) and self.pfi.is_within_substation(terminal2):
            if not description:
                return "substation internal"

            return "substation internal" + STRING_SEPARATOR + description

        return description

    def create_transformers(
        self,
        pf_transformers_2w: Sequence[PFTypes.Transformer2W],
        /,
        *,
        grid_name: str,
    ) -> Sequence[Transformer]:
        loguru.logger.info("Creating transformers...")
        return self.create_transformers_2w(pf_transformers_2w, grid_name=grid_name)

    def create_transformers_2w(
        self,
        transformers_2w: Sequence[PFTypes.Transformer2W],
        /,
        *,
        grid_name: str,
    ) -> Sequence[Transformer]:
        loguru.logger.info("Creating 2-winding transformers...")
        transformers = [
            self.create_transformer_2w(transformer_2w, grid_name=grid_name) for transformer_2w in transformers_2w
        ]
        return self.pfi.filter_none(transformers)

    def create_transformer_2w(
        self,
        transformer_2w: PFTypes.Transformer2W,
        /,
        *,
        grid_name: str,
    ) -> Transformer | None:
        """Create a symmetrical 2-windung transformer.

        The assignment of zero sequence quantities is depended from the wiring group as follows:
<<<<<<< HEAD
        wiring group    |   Dy(n)  |   Y(N)d  | Yy or YNyn |   YNy   |   Yyn   |
        ________________|_______________________Transformer_____________________
        r_fe1           |   yes    |   yes    |    yes     |   yes   |   yes   |
        x_h1            |   yes    |   yes    |    yes     |   yes   |   yes   |
        r_fe0           |   none   |   none   |    yes     |   yes   |   yes   |
        x_h0            |   none   |   none   |    yes     |   yes   |   yes   |
        ________________|_______________________Winding HV______________________
        r1              |   yes    |   yes    |    yes     |   yes   |   yes   |
        x1              |   yes    |   yes    |    yes     |   yes   |   yes   |
        r0              |   none   |   yes*   |    yes     |   yes°  |   None  |
        x0              |   none   |   yes*   |    yes     |   yes°  |   None  |
        ________________|_______________________Winding LV______________________
        r1              |   yes    |   yes    |    yes     |   yes   |   yes   |
        x1              |   yes    |   yes    |    yes     |   yes   |   yes   |
        r0              |   yes*   |   none   |    yes     |   None  |   yes°  |
        x0              |   yes*   |   none   |    yes     |   None  |   yes°  |

        * Results from uk0 resp. uk0r.
          Since the magnetising impedance Zm0 cannot be separated from Zk0 due to delta winding, it is assumed that Zm0 is included in Zk0.
          Thus, only the results from uk0 resp. uk0r, which represent the total zero sequence loop impedance, are stored in r0 and x0.
        ° Total leakage impedance from uk0 and uk0r (zero sequence) is assigned to the side where the transformer star point terminal is available.
=======
        wiring group    |   Dy(n)   |   Y(N)d   |   Y(N)y(n)
        __________________________Transformer________________
        r_fe1           |   yes     |   yes     |   yes
        x_h1            |   yes     |   yes     |   yes
        r_fe0           |   none    |   none    |   yes
        x_h0            |   none    |   none    |   yes
        __________________________Winding HV_________________
        r1              |   yes     |   yes     |   yes
        x1              |   yes     |   yes     |   yes
        r0              |   none    |   yes*    |   yes
        x0              |   none    |   yes*    |   yes
        __________________________Winding LV_________________
        r1              |   yes     |   yes     |   yes
        x1              |   yes     |   yes     |   yes
        r0              |   yes*    |   none    |   yes
        x0              |   yes*    |   none    |   yes

        * Results from uk0 resp. Zk0 instead of Zm0, as the magnetising impedance Zm0 cannot be separated from Zk0 due to delta wiring group.

>>>>>>> e91e7849
        Arguments:
            transformer_2w  {PFTypes.Transformer2W} -- the powerfactory transformer data object
            grid_name {str} -- the name of the grid the transformer is located

        Returns:
            a PSDM transformer object
        """
        name = self.pfi.create_name(transformer_2w, grid_name=grid_name)
        loguru.logger.debug("Creating 2-winding transformer {transformer_name}...", transformer_name=name)
        export, description = self.get_description(transformer_2w)
        if not export:
            loguru.logger.warning(
                "2-winding transformer {transformer_name} not set for export. Skipping.",
                transformer_name=name,
            )
            return None

        if transformer_2w.buslv is None or transformer_2w.bushv is None:
            loguru.logger.warning(
                "2-winding transformer {transformer_name} not connected to buses on both sides. Skipping.",
                transformer_name=name,
            )
            return None

        t_high = transformer_2w.bushv.cterm
        t_low = transformer_2w.buslv.cterm

        t_high_name = self.pfi.create_name(t_high, grid_name=grid_name)
        t_low_name = self.pfi.create_name(t_low, grid_name=grid_name)

        t_type = transformer_2w.typ_id

        if t_type is not None:
            t_number = transformer_2w.ntnum

            ph_technology = TransformerPhaseTechnologyType[TrfPhaseTechnology(t_type.nt2ph).name]

            # Rated Voltage of the transformer_2w windings itself (CIM: ratedU)
            u_ref_h = t_type.utrn_h * Exponents.VOLTAGE  # V
            u_ref_l = t_type.utrn_l * Exponents.VOLTAGE

            # Nominal Voltage of connected nodes (CIM: BaseVoltage)
            u_nom_h = transformer_2w.bushv.cterm.uknom * Exponents.VOLTAGE  # V
            u_nom_l = transformer_2w.buslv.cterm.uknom * Exponents.VOLTAGE

            # Transformer Tap Changer
            tap_side, tap_u_mag, tap_u_phi, tap_min, tap_max, tap_neutral = self.get_transformer_tap_changer(
                t_type=t_type,
                voltage_ref_hv=u_ref_h,
                voltage_ref_lv=u_ref_l,
                voltage_ref_ter=None,
                name=name,
            )

            # Wiring group
            try:
                vector_group = TVectorGroup[VectorGroup(t_type.vecgrp).name]
            except KeyError as e:
                msg = f"Vector group {t_type.vecgrp} of transformer {name} is technically impossible. Aborting."
                loguru.logger.error(msg)
                raise RuntimeError from e

            vector_group_h = WVectorGroup[Vector(t_type.tr2cn_h).name]
            vector_group_l = WVectorGroup[Vector(t_type.tr2cn_l).name]
            vector_phase_angle_clock = t_type.nt2ag

            phases_1 = self.get_transformer2w_3ph_phases(winding_vector_group=vector_group_h, bus=transformer_2w.bushv)
            phases_2 = self.get_transformer2w_3ph_phases(winding_vector_group=vector_group_l, bus=transformer_2w.buslv)

            # Rated values
            s_r = round(t_type.strn * Exponents.POWER, DecimalDigits.POWER)  # VA
            pu2abs = u_ref_h**2 / s_r  # do only compute with rounded values to prevent float uncertainty errors

            r_fe_1, x_h_1, r_fe_0, x_h_0 = self.get_transformer2w_magnetising_impedance(
                t_type=t_type,
                vector_group_h=vector_group_h,
                vector_group_l=vector_group_l,
                voltage_ref=u_ref_h,
                pu2abs=pu2abs,
            )

            # Create Winding Objects
            # Leakage impedance
            r_1_h, x_1_h, r_1_l, x_1_l, r_0_h, x_0_h, r_0_l, x_0_l = self.get_transformer2w_leakage_impedance(
                t_type=t_type,
                vector_group_h=vector_group_h,
                vector_group_l=vector_group_l,
                pu2abs=pu2abs,
            )

            # Neutral point phase connection
            neutral_connected_h, neutral_connected_l = self.get_transformer2w_neutral_connection(
                transformer=transformer_2w,
                vector_group_h=vector_group_h,
                vector_group_l=vector_group_l,
                terminal_h=t_high,
                terminal_l=t_low,
            )

            # Neutral point earthing
            re_h, xe_h, re_l, xe_l = self.get_transformer2w_neutral_earthing_impedance(
                transformer=transformer_2w,
                vector_group_h=vector_group_h,
                vector_group_l=vector_group_l,
            )

            # winding of high-voltage side
            wh = Winding(
                node=t_high_name,
                s_r=Qc.single_phase_apparent_power(s_r),
                u_r=Qc.single_phase_voltage(u_ref_h),
                u_n=Qc.single_phase_voltage(u_nom_h),
                r1=ImpedancePosSeq(value=r_1_h),
                r0=ImpedanceZerSeq(value=r_0_h) if r_0_h is not None else None,
                x1=ImpedancePosSeq(value=x_1_h),
                x0=ImpedanceZerSeq(value=x_0_h) if x_0_h is not None else None,
                re=ImpedanceNat(value=re_h) if re_h is not None else None,
                xe=ImpedanceNat(value=xe_h) if xe_h is not None else None,
                vector_group=vector_group_h,
                phase_angle_clock=PhaseAngleClock(value=0),
                neutral_connected=neutral_connected_h,
            )

            # winding of low-voltage side
            wl = Winding(
                node=t_low_name,
                s_r=Qc.single_phase_apparent_power(s_r),
                u_r=Qc.single_phase_voltage(u_ref_l),
                u_n=Qc.single_phase_voltage(u_nom_l),
                r1=ImpedancePosSeq(value=r_1_l),
                r0=ImpedanceZerSeq(value=r_0_l) if r_0_l is not None else None,
                x1=ImpedancePosSeq(value=x_1_l),
                x0=ImpedanceZerSeq(value=x_0_l) if x_0_l is not None else None,
                re=ImpedanceNat(value=re_l) if re_l is not None else None,
                xe=ImpedanceNat(value=xe_l) if xe_l is not None else None,
                vector_group=vector_group_l,
                phase_angle_clock=PhaseAngleClock(value=int(vector_phase_angle_clock)),
                neutral_connected=neutral_connected_l,
            )

            return Transformer(
                node_1=t_high_name,
                node_2=t_low_name,
                phases_1=phases_1,
                phases_2=phases_2,
                name=name,
                number=t_number,
                r_fe1=ImpedancePosSeq(value=r_fe_1),
                x_h1=ImpedancePosSeq(value=x_h_1),
                r_fe0=ImpedanceZerSeq(value=r_fe_0) if r_fe_0 is not None else None,
                x_h0=ImpedanceZerSeq(value=x_h_0) if x_h_0 is not None else None,
                vector_group=vector_group,
                tap_u_mag=Qc.single_phase_voltage(tap_u_mag) if tap_u_mag is not None else None,
                tap_u_phi=Qc.single_phase_angle(tap_u_phi) if tap_u_phi is not None else None,
                tap_min=tap_min,
                tap_max=tap_max,
                tap_neutral=tap_neutral,
                tap_side=tap_side,
                description=description,
                phase_technology_type=ph_technology,
                windings=[wh, wl],
            )

        loguru.logger.warning(
            "Type not set for 2-winding transformer {transformer_name}. Skipping.",
            transformer_name=name,
        )
        return None

    @staticmethod
    def get_transformer_tap_changer(
        *,
        t_type: PFTypes.Transformer2WType,
        voltage_ref_hv: float,
        voltage_ref_lv: float,
        voltage_ref_ter: float | None,  # tertiary reference voltage (only for 3w transformers)
        name: str,
    ) -> tuple[TapSide | None, VoltageSP | None, AngleSP | None, float | None, float | None, float | None]:
        voltage_ref_hv = round(voltage_ref_hv, DecimalDigits.VOLTAGE)
        voltage_ref_lv = round(voltage_ref_lv, DecimalDigits.VOLTAGE)

        tap_side = TapSide[TrfTapSide(t_type.tap_side).name] if t_type.itapch else None
        tap_u_mag_perc = t_type.dutap
        if tap_side is TapSide.HV:
            tap_u_mag = tap_u_mag_perc / 100 * voltage_ref_hv
            tap_u_phi = t_type.phitr
        elif tap_side is TapSide.LV:
            tap_u_mag = tap_u_mag_perc / 100 * voltage_ref_lv
            tap_u_phi = t_type.phitr
        elif tap_side is TapSide.MV and voltage_ref_ter is not None:
            tap_u_mag = tap_u_mag_perc / 100 * voltage_ref_ter
            tap_u_phi = t_type.phitr
        elif tap_side is None:
            tap_u_mag = None
            tap_u_phi = None
        else:
            msg = "unreachable"
            raise RuntimeError(msg)
        tap_min = t_type.ntpmn
        tap_max = t_type.ntpmx
        tap_neutral = t_type.nntap0

        if bool(t_type.itapch2) is True:
            loguru.logger.warning(
                "2-winding transformer {transformer_name} has second tap changer. Not supported so far. Skipping.",
                transformer_name=name,
            )
        return (tap_side, tap_u_mag, tap_u_phi, tap_min, tap_max, tap_neutral)

    @staticmethod
    def get_transformer2w_leakage_impedance(
        *,
        t_type: PFTypes.Transformer2WType,
        vector_group_h: WVectorGroup,
        vector_group_l: WVectorGroup,
        pu2abs: float,
    ) -> tuple[float, float, float, float, float | None, float | None, float | None, float | None]:
        r_1 = t_type.r1pu * pu2abs
        x_1 = t_type.x1pu * pu2abs
        # unsymmetrical distribution to HV and LV side may be possible
        r_1_h = r_1 * t_type.itrdr
        r_1_l = r_1 * t_type.itrdr_lv
        x_1_h = x_1 * t_type.itrdl
        x_1_l = x_1 * t_type.itrdl_lv

        z_k_0 = t_type.uk0tr / 100 * pu2abs  # Ohm
        if vector_group_h is WVectorGroup.D and vector_group_l in [WVectorGroup.Y, WVectorGroup.YN]:  # Dy(n)
            r_0_h = None
            x_0_h = None
            if t_type.ur0tr > 0:
                r_0_l = t_type.ur0tr / 100 * pu2abs  # Ohm
                x_0_l = math.sqrt(z_k_0**2 - r_0_l**2)
            else:
                r_0_l = None
                x_0_l = z_k_0
        elif vector_group_l is WVectorGroup.D and vector_group_h in [WVectorGroup.Y, WVectorGroup.YN]:  # Y(N)d
            r_0_l = None
            x_0_l = None
            if t_type.ur0tr > 0:
                r_0_h = t_type.ur0tr / 100 * pu2abs  # Ohm
                x_0_h = math.sqrt(z_k_0**2 - r_0_h**2)
            else:
                r_0_h = None
                x_0_h = z_k_0
        elif vector_group_l and vector_group_h in [WVectorGroup.Y, WVectorGroup.YN]:
            r_0 = t_type.r0pu * pu2abs
            x_0 = t_type.x0pu * pu2abs
            # unsymmetrical distribution to HV and LV side may be possible
            r_0_h = r_0 * t_type.zx0hl_h
            r_0_l = r_0 * t_type.zx0hl_l
            x_0_h = x_0 * t_type.zx0hl_h
            x_0_l = x_0 * t_type.zx0hl_l
            # except for vector group YNy and Yyn, where zero sequence impedance can not be separated afterwards
            if vector_group_h is WVectorGroup.YN and vector_group_l is WVectorGroup.Y:
                # assummption: leakage impedance of the total zero sequence loop is assigned to the HV side
                r_0_h = r_0
                r_0_l = None
                x_0_h = x_0
                x_0_l = None
            elif vector_group_h is WVectorGroup.Y and vector_group_l is WVectorGroup.YN:
                # assummption: leakage impedance of the total zero sequence loop is assigned to the LV side
                r_0_h = None
                r_0_l = r_0
                x_0_h = None
                x_0_l = x_0
        else:
            loguru.logger.warning(
                "Zero sequence leakage impedance for transformer with vector group 'Z' is not supported yet. Skipping.",
            )
            r_0_h = None
            x_0_h = None
            r_0_l = None
            x_0_l = None

        return (r_1_h, x_1_h, r_1_l, x_1_l, r_0_h, x_0_h, r_0_l, x_0_l)

    @staticmethod
    def get_transformer2w_neutral_earthing_impedance(
        *,
        transformer: PFTypes.Transformer2W,
        vector_group_h: WVectorGroup,
        vector_group_l: WVectorGroup,
    ) -> tuple[float | None, float | None, float | None, float | None]:
        if "N" in vector_group_h.value and transformer.cgnd_h == TrfNeutralPointState.EARTHED:
            re_h = transformer.re0tr_h
            xe_h = transformer.xe0tr_h
        else:
            re_h = None
            xe_h = None
        if "N" in vector_group_l.value and transformer.cgnd_l == TrfNeutralPointState.EARTHED:
            re_l = transformer.re0tr_l
            xe_l = transformer.xe0tr_l
        else:
            re_l = None
            xe_l = None

        return (re_h, xe_h, re_l, xe_l)

    @staticmethod
    def get_transformer2w_magnetising_impedance(
        *,
        t_type: PFTypes.Transformer2WType,
        vector_group_h: WVectorGroup,
        vector_group_l: WVectorGroup,
        voltage_ref: float,
        pu2abs: float,
    ) -> tuple[float, float, float | None, float | None]:
        # Magnetising impedance - positive sequence
        # compute with rounded values to prevent float uncertainty errors
        p_fe_1 = round(t_type.pfe * 1e3, DecimalDigits.POWER)  # W
        r_fe_1 = voltage_ref**2 / p_fe_1
        i_0_pu = t_type.curmg  # %
        z_m_1 = 100 / i_0_pu * pu2abs  # Ohm
        x_h_1 = (z_m_1 * r_fe_1) / math.sqrt(r_fe_1**2 - z_m_1**2)

        # Magnetising impedance - zero sequence
        # -> only available as separate quantity if wiring group is Y(N)y(n)
        if vector_group_l and vector_group_h in [WVectorGroup.Y, WVectorGroup.YN]:
            z_k_0 = t_type.uk0tr / 100 * pu2abs  # Ohm
            z_m_0 = z_k_0 * t_type.zx0hl_n  # Ohm

            r2x = t_type.rtox0_n
            # the dedicated resistance in parallel to the reactance
            if r2x > 0:
                r_fe_0 = z_m_0 * math.sqrt(1 + r2x**2)
                x_h_0 = (z_m_0 * r_fe_0) / math.sqrt(r_fe_0**2 - z_m_0**2)
            else:
                r_fe_0 = None
                x_h_0 = z_m_0
        else:
            r_fe_0 = None
            x_h_0 = None

        # Excursus
        # the real part of the complex magnetising impedance
        # r_m_0 = z_m_0 / math.sqrt(1 + 1/r2x**2)  # noqa: ERA001

        # i_00_pu = 100 / z_m_0 * pu2abs  # % # noqa: ERA001
        # p_fe0 = u_ref_h**2 / r_m_0  # W # noqa: ERA001
        return (r_fe_1, x_h_1, r_fe_0, x_h_0)

    @staticmethod
    def get_transformer2w_neutral_connection(
        *,
        transformer: PFTypes.Transformer2W,
        vector_group_h: WVectorGroup,
        vector_group_l: WVectorGroup,
        terminal_h: PFTypes.Terminal,
        terminal_l: PFTypes.Terminal,
    ) -> tuple[bool, bool]:
        # Default values correspond to TrfNeutralConnectionType.NO as well as vectorgroup without "N"
        neutral_connected_h = False
        neutral_connected_l = False
        # HV side
        if "n" in vector_group_h.name.lower():
            if transformer.cneutcon == TrfNeutralConnectionType.ABC_N:
                if terminal_h.phtech == TerminalPhaseConnectionType.THREE_PH_N:
                    neutral_connected_h = True
                else:
                    neutral_connected_h = False
                    loguru.logger.warning(
                        "Transformer {transformer_name} HV side has a neutral connection to terminal but terminal has no phase connection type ABC_N. neutral_connected is set to False.",
                        transformer_name=transformer.loc_name,
                    )
            elif transformer.cneutcon in [TrfNeutralConnectionType.HV, TrfNeutralConnectionType.HV_LV]:
                neutral_connected_h = True
        # LV side
        if "n" in vector_group_l.name.lower():
            if transformer.cneutcon == TrfNeutralConnectionType.ABC_N:
                if terminal_l.phtech == TerminalPhaseConnectionType.THREE_PH_N:
                    neutral_connected_l = True
                else:
                    neutral_connected_l = True
                    loguru.logger.warning(
                        "Transformer {transformer_name} LV side has a neutral connection to terminal but terminal has no phase connection type ABC_N. neutral_connected is set to False.",
                        transformer_name=transformer.loc_name,
                    )
            elif transformer.cneutcon in [TrfNeutralConnectionType.LV, TrfNeutralConnectionType.HV_LV]:
                neutral_connected_l = True

        return neutral_connected_h, neutral_connected_l

    @staticmethod
    def get_description(
        element: PFTypes.Terminal
        | PFTypes.LineBase
        | PFTypes.Element
        | PFTypes.Coupler
        | PFTypes.ExternalGrid
        | PFTypes.Fuse,
    ) -> tuple[bool, str]:
        desc = element.desc
        if desc:
            if desc[0] == "do_not_export":
                return False, ""

            return True, desc[0]

        return True, ""

    def create_loads(
        self,
        *,
        consumers: Sequence[PFTypes.Load],
        consumers_lv: Sequence[PFTypes.LoadLV],
        consumers_mv: Sequence[PFTypes.LoadMV],
        generators: Sequence[PFTypes.Generator],
        pv_systems: Sequence[PFTypes.PVSystem],
        grid_name: str,
    ) -> Sequence[Load]:
        loguru.logger.info("Creating loads...")
        normal_consumers = self.create_consumers_normal(consumers, grid_name=grid_name)
        lv_consumers = self.create_consumers_lv(consumers_lv, grid_name=grid_name)
        load_mvs = self.create_loads_mv(consumers_mv, grid_name=grid_name)
        gen_producers = self.create_producers_normal(generators, grid_name=grid_name)
        pv_producers = self.create_producers_pv(pv_systems, grid_name=grid_name)
        return self.pfi.list_from_sequences(
            normal_consumers,
            lv_consumers,
            load_mvs,
            gen_producers,
            pv_producers,
        )

    def create_consumers_normal(
        self,
        loads: Sequence[PFTypes.Load],
        /,
        *,
        grid_name: str,
    ) -> Sequence[Load]:
        loguru.logger.info("Creating normal consumers...")
        consumers = [self.create_consumer_normal(load, grid_name=grid_name) for load in loads]
        return self.pfi.filter_none(consumers)

    def create_consumer_normal(
        self,
        load: PFTypes.Load,
        /,
        *,
        grid_name: str,
    ) -> Load | None:
        power = self.calc_normal_load_power(load)
        phase_connection_type = (
            ConsolidatedLoadPhaseConnectionType[LoadPhaseConnectionType(load.phtech).name]
            if load.typ_id is not None
            else ConsolidatedLoadPhaseConnectionType.THREE_PH_D
        )
        if power is not None:
            return self.create_consumer(
                load,
                power=power,
                grid_name=grid_name,
                system_type=SystemType.FIXED_CONSUMPTION,
                phase_connection_type=phase_connection_type,
            )

        return None

    def create_consumers_lv(
        self,
        loads: Sequence[PFTypes.LoadLV],
        /,
        *,
        grid_name: str,
    ) -> Sequence[Load]:
        loguru.logger.info("Creating low voltage consumers...")
        consumers_lv_parts = [self.create_consumers_lv_parts(load, grid_name=grid_name) for load in loads]
        return self.pfi.list_from_sequences(*consumers_lv_parts)

    def create_consumers_lv_parts(
        self,
        load: PFTypes.LoadLV,
        /,
        *,
        grid_name: str,
    ) -> Sequence[Load]:
        loguru.logger.debug("Creating subconsumers for low voltage consumer {name}...", name=load.loc_name)
        powers = self.calc_load_lv_powers(load)
        sfx_pre = "" if len(powers) == 1 else "_({})"

        consumer_lv_parts = [
            self.create_consumer_lv_parts(load, grid_name=grid_name, power=power, sfx_pre=sfx_pre, index=i)
            for i, power in enumerate(powers)
        ]
        return self.pfi.list_from_sequences(*consumer_lv_parts)

    def create_consumer_lv_parts(
        self,
        load: PFTypes.LoadLV,
        /,
        *,
        grid_name: str,
        power: LoadLV,
        sfx_pre: str,
        index: int,
    ) -> Sequence[Load]:
        loguru.logger.debug(
            "Creating partial consumers for subconsumer {index} of low voltage consumer {name}...",
            index=index,
            name=load.loc_name,
        )
        phase_connection_type = ConsolidatedLoadPhaseConnectionType[LoadLVPhaseConnectionType(load.phtech).name]
        consumer_fixed = (
            self.create_consumer(
                load,
                power=power.fixed,
                grid_name=grid_name,
                system_type=SystemType.FIXED_CONSUMPTION,
                phase_connection_type=phase_connection_type,
                name_suffix=sfx_pre.format(index) + "_" + SystemType.FIXED_CONSUMPTION.name,
                load_model_default="Z",
            )
            if power.fixed.pow_app_abs != 0
            else None
        )
        consumer_night = (
            self.create_consumer(
                load,
                power=power.night,
                grid_name=grid_name,
                system_type=SystemType.NIGHT_STORAGE,
                phase_connection_type=phase_connection_type,
                name_suffix=sfx_pre.format(index) + "_" + SystemType.NIGHT_STORAGE.name,
                load_model_default="Z",
            )
            if power.night.pow_app_abs != 0
            else None
        )
        consumer_flex = (
            self.create_consumer(
                load,
                power=power.flexible,
                grid_name=grid_name,
                system_type=SystemType.VARIABLE_CONSUMPTION,
                phase_connection_type=phase_connection_type,
                name_suffix=sfx_pre.format(index) + "_" + SystemType.VARIABLE_CONSUMPTION.name,
                load_model_default="Z",
            )
            if power.flexible.pow_app_abs != 0
            else None
        )
        return self.pfi.filter_none([consumer_fixed, consumer_night, consumer_flex])

    def create_loads_mv(
        self,
        loads: Sequence[PFTypes.LoadMV],
        /,
        *,
        grid_name: str,
    ) -> Sequence[Load]:
        loguru.logger.info("Creating medium voltage loads...")
        loads_mv_ = [self.create_load_mv(load, grid_name=grid_name) for load in loads]
        loads_mv = self.pfi.list_from_sequences(*loads_mv_)
        return self.pfi.filter_none(loads_mv)

    def create_load_mv(
        self,
        load: PFTypes.LoadMV,
        /,
        *,
        grid_name: str,
    ) -> Sequence[Load | None]:
        power = self.calc_load_mv_power(load)
        loguru.logger.debug("Creating medium voltage load {name}...", name=load.loc_name)
        phase_connection_type = (
            ConsolidatedLoadPhaseConnectionType[LoadPhaseConnectionType(load.phtech).name]
            if load.typ_id is not None
            else ConsolidatedLoadPhaseConnectionType.THREE_PH_D
        )
        consumer = self.create_consumer(
            load,
            power=power.consumer,
            grid_name=grid_name,
            phase_connection_type=phase_connection_type,
            system_type=SystemType.FIXED_CONSUMPTION,
            name_suffix="_CONSUMER",
        )
        producer = self.create_producer(
            load,
            power=power.producer,
            gen_name=load.loc_name,
            grid_name=grid_name,
            phase_connection_type=phase_connection_type,
            system_type=SystemType.OTHER,
            name_suffix="_PRODUCER",
        )

        return [consumer, producer]

    def create_consumer(
        self,
        load: PFTypes.LoadBase,
        /,
        *,
        power: LoadPower,
        grid_name: str,
        system_type: SystemType,
        phase_connection_type: ConsolidatedLoadPhaseConnectionType,
        name_suffix: str = "",
        load_model_default: t.Literal["Z", "I", "P"] = "P",
    ) -> Load | None:
        l_name = self.pfi.create_name(load, grid_name=grid_name) + name_suffix
        loguru.logger.debug("Creating consumer {load_name}...", load_name=l_name)
        export, description = self.get_description(load)
        if not export:
            loguru.logger.warning("Consumer {load_name} not set for export. Skipping.", load_name=l_name)
            return None

        # get connected terminal
        bus = load.bus1
        if bus is None:
            loguru.logger.warning("Consumer {load_name} not connected to any bus. Skipping.", load_name=l_name)
            return None

        phase_id = bus.cPhInfo
        if phase_id == "SPN":
            loguru.logger.warning(
                "Load {load_name} is a 1-phase load which is currently not supported. Skipping.",
                load_name=load.loc_name,
            )
            return None

        terminal = bus.cterm
        t_name = self.pfi.create_name(terminal, grid_name=grid_name)

        phase_connections = self.get_load_phase_connections(
            phase_connection_type=phase_connection_type,
            bus=bus,
            grid_name=grid_name,
        )
        voltage_system_type = (
            VoltageSystemType[ElementVoltageSystemType(load.typ_id.systp).name]
            if load.typ_id is not None
            else VoltageSystemType[TerminalVoltageSystemType(terminal.systype).name]
        )

        # Rated power and load models for active and reactive power
        power = power.limit_phases(n_phases=phase_connections.n_phases)
        rated_power = power.as_rated_power()
        loguru.logger.debug(
            "{load_name}: there is no real rated power, it is calculated based on current power.",
            load_name=l_name,
        )

        u_0 = self.reference_voltage_for_load_model_of(load, u_nom=terminal.uknom * Exponents.VOLTAGE)
        load_model_p = self.load_model_of(load, specifier="p", default=load_model_default, u_0=u_0)
        load_model_q = self.load_model_of(load, specifier="q", default=load_model_default, u_0=u_0)

        return Load(
            name=l_name,
            node=t_name,
            description=description,
            rated_power=rated_power,
            active_power_model=load_model_p,
            reactive_power_model=load_model_q,
            phase_connections=phase_connections,
            type=LoadType.CONSUMER,
            system_type=system_type,
            voltage_system_type=voltage_system_type,
        )

    @staticmethod
    def reference_voltage_for_load_model_of(
        load: PFTypes.LoadBase | PFTypes.LoadLVP | PFTypes.GeneratorBase,
        /,
        *,
        u_nom: pydantic.confloat(ge=0),  # type: ignore[valid-type]
    ) -> pydantic.confloat(ge=0):  # type: ignore[valid-type]
        if load.GetClassName() == PFClassId.LOAD_LV.value:
            load = t.cast("PFTypes.LoadLV", load)
            return load.ulini * Exponents.VOLTAGE
        if load.GetClassName() == PFClassId.LOAD_LV_PART.value:
            load = t.cast("PFTypes.LoadLVP", load)
            return load.ulini * Exponents.VOLTAGE
        if load.GetClassName() == PFClassId.LOAD.value:
            load = t.cast("PFTypes.Load", load)
            return load.u0 * u_nom
        return u_nom

    @staticmethod
    def load_model_of(
        load: PFTypes.LoadBase | PFTypes.GeneratorBase,
        /,
        *,
        u_0: pydantic.confloat(ge=0),  # type: ignore[valid-type]
        specifier: t.Literal["p", "q"],
        default: t.Literal["Z", "I", "P"] = "P",
    ) -> LoadModel:
        u_0 = Qc.sym_three_phase_voltage(u_0)
        load_type = t.cast("PFTypes.LoadBase", load).typ_id if load.GetClassName() in LOAD_CLASSES else None
        if load_type is not None:
            if load_type.loddy != FULL_DYNAMIC:
                loguru.logger.warning(
                    "Please check load model setting of {load_name} for RMS simulation.",
                    load_name=load.loc_name,
                )
                loguru.logger.info(
                    r"Consider to set 100% dynamic mode, but with time constants =0 (=same static model for RMS).",
                )

            name = load_type.loc_name

            if specifier == "p":
                return LoadModel(
                    name=name,
                    c_p=load_type.aP,
                    c_i=load_type.bP,
                    exp_p=load_type.kpu0,
                    exp_i=load_type.kpu1,
                    exp_z=load_type.kpu,
                    u_0=u_0,
                )

            if specifier == "q":
                return LoadModel(
                    name=name,
                    c_p=load_type.aQ,
                    c_i=load_type.bQ,
                    exp_p=load_type.kqu0,
                    exp_i=load_type.kqu1,
                    exp_z=load_type.kqu,
                    u_0=u_0,
                )

            msg = "unreachable"
            raise RuntimeError(msg)

        if default == "I":
            return LoadModel(c_i=1, c_p=0, u_0=u_0)

        if default == "P":
            return LoadModel(c_i=0, c_p=1, u_0=u_0)

        return LoadModel(c_i=0, c_p=0, u_0=u_0)

    def create_producers_normal(
        self,
        generators: Sequence[PFTypes.Generator],
        /,
        *,
        grid_name: str,
    ) -> Sequence[Load]:
        loguru.logger.info("Creating normal producers...")
        producers = [self.create_producer_normal(generator, grid_name=grid_name) for generator in generators]
        return self.pfi.filter_none(producers)

    def create_producer_normal(
        self,
        generator: PFTypes.Generator,
        /,
        *,
        grid_name: str,
    ) -> Load | None:
        power = self.calc_normal_gen_power(generator)
        gen_name = self.pfi.create_generator_name(generator)
        system_type = SystemType[GeneratorSystemType(generator.aCategory).name]
        phase_connection_type = ConsolidatedLoadPhaseConnectionType[GeneratorPhaseConnectionType(generator.phtech).name]

        return self.create_producer(
            generator,
            power=power,
            gen_name=gen_name,
            grid_name=grid_name,
            phase_connection_type=phase_connection_type,
            system_type=system_type,
            load_model_default="P",
        )

    def create_producers_pv(
        self,
        generators: Sequence[PFTypes.PVSystem],
        /,
        *,
        grid_name: str,
    ) -> Sequence[Load]:
        loguru.logger.info("Creating PV producers...")
        producers = [self.create_producer_pv(generator, grid_name=grid_name) for generator in generators]
        return self.pfi.filter_none(producers)

    def create_producer_pv(
        self,
        generator: PFTypes.PVSystem,
        /,
        *,
        grid_name: str,
    ) -> Load | None:
        power = self.calc_normal_gen_power(generator)
        gen_name = self.pfi.create_generator_name(generator)
        phase_connection_type = ConsolidatedLoadPhaseConnectionType[GeneratorPhaseConnectionType(generator.phtech).name]
        system_type = SystemType.PV
        return self.create_producer(
            generator,
            power=power,
            gen_name=gen_name,
            grid_name=grid_name,
            phase_connection_type=phase_connection_type,
            system_type=system_type,
            load_model_default="P",
        )

    def get_external_controller_name(
        self,
        gen: PFTypes.Generator | PFTypes.PVSystem,
        /,
    ) -> str | None:
        controller = gen.c_pstac
        if controller is None:
            return None

        return self.pfi.create_generator_name(gen, generator_name=controller.loc_name)

    def calc_normal_gen_power(
        self,
        gen: PFTypes.Generator | PFTypes.PVSystem,
        /,
    ) -> LoadPower:
        pow_app = gen.sgn * gen.ngnum
        cos_phi = gen.cosn
        # in PF for producer: ind. cos_phi = over excited; cap. cos_phi = under excited
        pow_fac_dir = PowerFactorDirection.UE if gen.pf_recap else PowerFactorDirection.OE
        phase_connection_type = ConsolidatedLoadPhaseConnectionType[GeneratorPhaseConnectionType(gen.phtech).name]
        return LoadPower.from_sc_sym(
            pow_app=pow_app,
            cos_phi=cos_phi,
            pow_fac_dir=pow_fac_dir,
            scaling=gen.scale0,
            phase_connection_type=phase_connection_type,
        )

    def create_producer(
        self,
        generator: PFTypes.GeneratorBase | PFTypes.LoadMV,
        /,
        *,
        gen_name: str,
        power: LoadPower,
        grid_name: str,
        system_type: SystemType,
        phase_connection_type: ConsolidatedLoadPhaseConnectionType,
        name_suffix: str = "",
        load_model_default: t.Literal["Z", "I", "P"] = "P",
    ) -> Load | None:
        gen_name = self.pfi.create_name(generator, grid_name=grid_name, element_name=gen_name) + name_suffix
        loguru.logger.debug("Creating producer {gen_name}...", gen_name=gen_name)
        export, description = self.get_description(generator)
        if not export:
            loguru.logger.warning(
                "Generator {gen_name} not set for export. Skipping.",
                gen_name=gen_name,
            )
            return None

        # get connected terminal
        bus = generator.bus1
        if bus is None:
            loguru.logger.warning("Generator {gen_name} not connected to any bus. Skipping.", gen_name=gen_name)
            return None

        terminal = bus.cterm
        t_name = self.pfi.create_name(terminal, grid_name=grid_name)

        # Rated power and load models for active and reactive power
        rated_power = power.as_rated_power()

        u_0 = self.reference_voltage_for_load_model_of(generator, u_nom=terminal.uknom * Exponents.VOLTAGE)
        load_model_p = self.load_model_of(generator, specifier="p", default=load_model_default, u_0=u_0)
        load_model_q = self.load_model_of(generator, specifier="q", default=load_model_default, u_0=u_0)

        phase_connections = self.get_load_phase_connections(
            phase_connection_type=phase_connection_type,
            bus=bus,
            grid_name=grid_name,
        )

        return Load(
            name=gen_name,
            node=t_name,
            description=description,
            rated_power=rated_power,
            active_power_model=load_model_p,
            reactive_power_model=load_model_q,
            phase_connections=phase_connections,
            type=LoadType.PRODUCER,
            system_type=system_type,
            voltage_system_type=VoltageSystemType.AC,
        )

    def create_topology_case(
        self,
        *,
        meta: Meta,
        data: PowerFactoryData,
    ) -> TopologyCase:
        loguru.logger.debug("Creating topology case...")
        switch_states = self.create_switch_states(data.switches, grid_name=data.grid_name)
        coupler_states = self.create_coupler_states(data.couplers, grid_name=data.grid_name)
        bfuse_states = self.create_bfuse_states(data.bfuses, grid_name=data.grid_name)
        efuse_states = self.create_efuse_states(data.efuses, grid_name=data.grid_name)
        elements: Sequence[ElementBase] = self.pfi.list_from_sequences(
            data.loads,
            data.loads_lv,
            data.loads_mv,
            data.generators,
            data.pv_systems,
            data.external_grids,
        )
        node_power_on_states = self.create_node_power_on_states(data.terminals, grid_name=data.grid_name)
        line_power_on_states = self.create_element_power_on_states(data.lines, grid_name=data.grid_name)
        transformer_2w_power_on_states = self.create_element_power_on_states(
            data.transformers_2w,
            grid_name=data.grid_name,
        )
        element_power_on_states = self.create_element_power_on_states(elements, grid_name=data.grid_name)
        power_on_states = self.pfi.list_from_sequences(
            switch_states,
            coupler_states,
            bfuse_states,
            efuse_states,
            node_power_on_states,
            line_power_on_states,
            transformer_2w_power_on_states,
            element_power_on_states,
        )
        power_on_states = self.merge_power_on_states(power_on_states)

        return TopologyCase(meta=meta, elements=power_on_states)

    def merge_power_on_states(
        self,
        power_on_states: Sequence[ElementState],
        /,
    ) -> Sequence[ElementState]:
        entry_names = {entry.name for entry in power_on_states}
        return [self.merge_entries(entry_name, power_on_states=power_on_states) for entry_name in entry_names]

    def merge_entries(
        self,
        entry_name: str,
        /,
        *,
        power_on_states: Sequence[ElementState],
    ) -> ElementState:
        entries = {entry for entry in power_on_states if entry.name == entry_name}
        disabled = any(entry.disabled for entry in entries)
        open_switches = tuple(itertools.chain.from_iterable([entry.open_switches for entry in entries]))
        return ElementState(name=entry_name, disabled=disabled, open_switches=open_switches)

    def create_switch_states(
        self,
        switches: Sequence[PFTypes.Switch],
        /,
        *,
        grid_name: str,
    ) -> Sequence[ElementState]:
        """Create element states for all type of elements based on if the switch is open.

        The element states contain a node reference.

        Arguments:
            switches {Sequence[PFTypes.Switch]} -- sequence of PowerFactory objects of type Switch

        Keyword Arguments:
            grid_name {str} -- the name of the related grid
        Returns:
            Sequence[ElementState] -- set of element states
        """

        loguru.logger.info("Creating switch states...")
        states = [self.create_switch_state(switch, grid_name=grid_name) for switch in switches]
        return self.pfi.filter_none(states)

    def create_switch_state(
        self,
        switch: PFTypes.Switch,
        /,
        *,
        grid_name: str,
    ) -> ElementState | None:
        if not switch.isclosed:
            cub = switch.fold_id
            element = cub.obj_id
            if element is not None:
                terminal = cub.cterm
                node_name = self.pfi.create_name(terminal, grid_name=grid_name)
                element_name = self.pfi.create_name(element, grid_name=grid_name)
                loguru.logger.debug(
                    "Creating switch state {node_name}-{element_name}...",
                    node_name=node_name,
                    element_name=element_name,
                )
                return ElementState(name=element_name, open_switches=(node_name,))

        return None

    def create_coupler_states(
        self,
        couplers: Sequence[PFTypes.Coupler],
        /,
        *,
        grid_name: str,
    ) -> Sequence[ElementState]:
        """Create element states for all type of elements based on if the coupler is open.

        The element states contain a node reference.

        Arguments:
            couplers {Sequence[PFTypes.Coupler]} -- sequence of PowerFactory objects of type Coupler

        Keyword Arguments:
            grid_name {str} -- the name of the related grid

        Returns:
            Sequence[ElementState] -- set of element states
        """
        loguru.logger.info("Creating coupler states...")
        states = [self.create_coupler_state(coupler, grid_name=grid_name) for coupler in couplers]
        return self.pfi.filter_none(states)

    def create_coupler_state(
        self,
        coupler: PFTypes.Coupler,
        /,
        *,
        grid_name: str,
    ) -> ElementState | None:
        if not coupler.isclosed:
            element_name = self.pfi.create_name(coupler, grid_name=grid_name)
            loguru.logger.debug(
                "Creating coupler state {element_name}...",
                element_name=element_name,
            )
            return ElementState(name=element_name, disabled=True)

        return None

    def create_node_power_on_states(
        self,
        terminals: Sequence[PFTypes.Terminal],
        /,
        *,
        grid_name: str,
    ) -> Sequence[ElementState]:
        """Create element states based on if the connected nodes are out of service.

        The element states contain a node reference.

        Arguments:
            terminals {Sequence[PFTypes.Terminal]} -- sequence of PowerFactory objects of type Terminal

        Keyword Arguments:
            grid_name {str} -- the name of the related grid

        Returns:
            Sequence[ElementState] -- set of element states
        """

        loguru.logger.info("Creating node power on states...")
        states = [self.create_node_power_on_state(terminal, grid_name=grid_name) for terminal in terminals]
        return self.pfi.filter_none(states)

    def create_node_power_on_state(
        self,
        terminal: PFTypes.Terminal,
        /,
        *,
        grid_name: str,
    ) -> ElementState | None:
        if terminal.outserv:
            node_name = self.pfi.create_name(terminal, grid_name=grid_name)
            loguru.logger.debug(
                "Creating node power on state {node_name}...",
                node_name=node_name,
            )
            return ElementState(name=node_name, disabled=True)

        return None

    def create_element_power_on_states(
        self,
        elements: Sequence[ElementBase | PFTypes.Line | PFTypes.Transformer2W],
        /,
        *,
        grid_name: str,
    ) -> Sequence[ElementState]:
        """Create element states for one-sided connected elements based on if the elements are out of service.

        The element states contain no node reference.

        Arguments:
            elements {Sequence[ElementBase} -- sequence of one-sided connected PowerFactory objects

        Keyword Arguments:
            grid_name {str} -- the name of the related grid

        Returns:
            Sequence[ElementState] -- set of element states
        """
        loguru.logger.info("Creating element power on states...")
        states = [self.create_element_power_on_state(element, grid_name=grid_name) for element in elements]
        return self.pfi.filter_none(states)

    def create_element_power_on_state(
        self,
        element: ElementBase | PFTypes.Line | PFTypes.Transformer2W,
        /,
        *,
        grid_name: str,
    ) -> ElementState | None:
        if element.outserv:
            element_name = self.pfi.create_name(element, grid_name=grid_name)
            loguru.logger.debug(
                "Creating element power on state {element_name}...",
                element_name=element_name,
            )
            return ElementState(name=element_name, disabled=True)

        return None

    def create_bfuse_states(
        self,
        fuses: Sequence[PFTypes.BFuse],
        /,
        *,
        grid_name: str,
    ) -> Sequence[ElementState]:
        """Create element states for all type of elements based on if the fuse is open.

        The element states contain a node reference.

        Arguments:
            fuses {Sequence[PFTypes.BFuse]} -- sequence of PowerFactory objects of type Fuse

        Keyword Arguments:
            grid_name {str} -- the name of the related grid

        Returns:
            Sequence[ElementState] -- set of element states
        """
        loguru.logger.info("Creating fuse states...")
        states = [self.create_bfuse_state(fuse, grid_name=grid_name) for fuse in fuses]
        return self.pfi.filter_none(states)

    def create_bfuse_state(
        self,
        fuse: PFTypes.BFuse,
        /,
        *,
        grid_name: str,
    ) -> ElementState | None:
        if not fuse.on_off or fuse.outserv:
            element_name = self.pfi.create_name(fuse, grid_name=grid_name)
            loguru.logger.debug(
                "Creating fuse state {element_name}...",
                element_name=element_name,
            )
            return ElementState(name=element_name, disabled=True)

        return None

    def create_efuse_states(
        self,
        fuses: Sequence[PFTypes.EFuse],
        /,
        *,
        grid_name: str,
    ) -> Sequence[ElementState]:
        """Create element states for all type of elements based on if the fuse is open.

        The element states contain a node reference.

        Arguments:
            fuses {Sequence[PFTypes.EFuse]} -- sequence of PowerFactory objects of type Fuse

        Keyword Arguments:
            grid_name {str} -- the name of the related grid

        Returns:
            Sequence[ElementState] -- set of element states
        """

        loguru.logger.info("Creating fuse states...")
        states = [self.create_efuse_state(fuse, grid_name=grid_name) for fuse in fuses]
        return self.pfi.filter_none(states)

    def create_efuse_state(
        self,
        fuse: PFTypes.EFuse,
        /,
        *,
        grid_name: str,
    ) -> ElementState | None:
        if not fuse.on_off or fuse.outserv:
            cub = fuse.fold_id
            element = cub.obj_id  # also accessible via 'fuse.cbranch'
            if element is not None:
                terminal = cub.cterm  # also accessible via 'fuse.cn_bus'
                node_name = self.pfi.create_name(terminal, grid_name=grid_name)
                element_name = self.pfi.create_name(element, grid_name=grid_name)
                loguru.logger.debug(
                    "Creating fuse state {node_name}-{element_name}...",
                    node_name=node_name,
                    element_name=element_name,
                )
                loguru.logger.warning(
                    "Element fuse at {node_name}-{element_name}: Exporter considers element as disconnected due to open fuse, but in PowerFactory element will still be handled as connected.",
                    node_name=node_name,
                    element_name=element_name,
                )
                return ElementState(name=element_name, open_switches=(node_name,))

        return None

    def create_steadystate_case(
        self,
        *,
        meta: Meta,
        data: PowerFactoryData,
    ) -> SteadystateCase:
        loguru.logger.info("Creating steadystate case...")
        loads = self.create_loads_ssc(
            consumers=data.loads,
            consumers_lv=data.loads_lv,
            consumers_mv=data.loads_mv,
            generators=data.generators,
            pv_systems=data.pv_systems,
            grid_name=data.grid_name,
        )
        transformers = self.create_transformers_ssc(
            data.transformers_2w,
            grid_name=data.grid_name,
        )
        external_grids = self.create_external_grid_ssc(
            data.external_grids,
            grid_name=data.grid_name,
        )

        return SteadystateCase(
            meta=meta,
            loads=loads,
            transformers=transformers,
            external_grids=external_grids,
        )

    def create_transformers_ssc(
        self,
        pf_transformers_2w: Sequence[PFTypes.Transformer2W],
        /,
        *,
        grid_name: str,
    ) -> Sequence[TransformerSSC]:
        loguru.logger.info("Creating transformers steadystate case...")
        transformers_2w_sscs = self.create_transformers_2w_ssc(pf_transformers_2w, grid_name=grid_name)
        return self.pfi.list_from_sequences(transformers_2w_sscs)

    def create_transformers_2w_ssc(
        self,
        pf_transformers_2w: Sequence[PFTypes.Transformer2W],
        /,
        *,
        grid_name: str,
    ) -> Sequence[TransformerSSC]:
        loguru.logger.info("Creating 2-winding transformers steadystate cases...")
        transformers_2w_sscs = [
            self.create_transformer_2w_ssc(pf_transformer_2w, grid_name=grid_name)
            for pf_transformer_2w in pf_transformers_2w
        ]
        return self.pfi.filter_none(transformers_2w_sscs)

    def create_transformer_2w_ssc(
        self,
        pf_transformer_2w: PFTypes.Transformer2W,
        /,
        *,
        grid_name: str,
    ) -> TransformerSSC | None:
        name = self.pfi.create_name(pf_transformer_2w, grid_name=grid_name)
        loguru.logger.debug(
            "Creating 2-winding transformer {transformer_name} steadystate case...",
            transformer_name=name,
        )
        export, _ = self.get_description(pf_transformer_2w)
        if not export:
            loguru.logger.warning("Transformer {transformer_name} not set for export. Skipping.", transformer_name=name)
            return None

        # Transformer Tap Changer
        t_type = pf_transformer_2w.typ_id
        tap_pos = None if t_type is None else pf_transformer_2w.nntap

        return TransformerSSC(name=name, tap_pos=tap_pos)

    def create_external_grid_ssc(
        self,
        ext_grids: Sequence[PFTypes.ExternalGrid],
        /,
        *,
        grid_name: str,
    ) -> Sequence[ExternalGridSSC]:
        loguru.logger.info("Creating external grids steadystate case...")
        ext_grid_sscs = [self.create_external_grid_ssc_state(grid, grid_name=grid_name) for grid in ext_grids]
        return self.pfi.filter_none(ext_grid_sscs)

    def create_external_grid_ssc_state(
        self,
        ext_grid: PFTypes.ExternalGrid,
        /,
        *,
        grid_name: str,
    ) -> ExternalGridSSC | None:
        name = self.pfi.create_name(ext_grid, grid_name=grid_name)
        loguru.logger.debug("Creating external grid {ext_grid_name} steadystate case...", ext_grid_name=name)
        export, _ = self.get_description(ext_grid)
        if not export:
            loguru.logger.warning("External grid {ext_grid_name} not set for export. Skipping.", ext_grid_name=name)
            return None

        if ext_grid.bus1 is None:
            loguru.logger.warning(
                "External grid {ext_grid_name} not connected to any bus. Skipping.",
                ext_grid_name=name,
            )
            return None

        g_type = GridType(ext_grid.bustp)
        if g_type == GridType.SL:
            u_0 = ext_grid.usetp * ext_grid.bus1.cterm.uknom * Exponents.VOLTAGE  # sym line-to-line voltage
            return ExternalGridSSC(
                name=name,
                u_0=Qc.sym_three_phase_voltage(u_0),
                phi_0=Qc.sym_three_phase_angle(ext_grid.phiini),
            )

        if g_type == GridType.PV:
            u_0 = ext_grid.usetp * ext_grid.bus1.cterm.uknom * Exponents.VOLTAGE  # sym line-to-line voltage
            p_0 = ext_grid.pgini * Exponents.POWER
            return ExternalGridSSC(
                name=name,
                u_0=Qc.sym_three_phase_voltage(u_0),
                p_0=Qc.sym_three_phase_active_power(p_0),
            )

        if g_type == GridType.PQ:
            p_0 = ext_grid.pgini * Exponents.POWER
            q_0 = ext_grid.qgini * Exponents.POWER
            return ExternalGridSSC(
                name=name,
                p_0=Qc.sym_three_phase_active_power(p_0),
                q_0=Qc.sym_three_phase_reactive_power(q_0),
            )

        return ExternalGridSSC(name=name)

    def create_loads_ssc(
        self,
        *,
        consumers: Sequence[PFTypes.Load],
        consumers_lv: Sequence[PFTypes.LoadLV],
        consumers_mv: Sequence[PFTypes.LoadMV],
        generators: Sequence[PFTypes.Generator],
        pv_systems: Sequence[PFTypes.PVSystem],
        grid_name: str,
    ) -> Sequence[LoadSSC]:
        loguru.logger.info("Creating loads steadystate case...")
        normal_consumers = self.create_consumers_ssc_normal(consumers, grid_name=grid_name)
        lv_consumers = self.create_consumers_ssc_lv(consumers_lv, grid_name=grid_name)
        mv_consumers = self.create_loads_ssc_mv(consumers_mv, grid_name=grid_name)
        gen_producers = self.create_producers_ssc(generators, grid_name=grid_name)
        pv_producers = self.create_producers_ssc(pv_systems, grid_name=grid_name)
        return self.pfi.list_from_sequences(normal_consumers, lv_consumers, mv_consumers, gen_producers, pv_producers)

    def create_consumers_ssc_normal(
        self,
        loads: Sequence[PFTypes.Load],
        /,
        *,
        grid_name: str,
    ) -> Sequence[LoadSSC]:
        loguru.logger.info("Creating normal consumers steadystate case...")
        consumers_ssc = [self.create_consumer_ssc_normal(load, grid_name=grid_name) for load in loads]
        return self.pfi.filter_none(consumers_ssc)

    def create_consumer_ssc_normal(
        self,
        load: PFTypes.Load,
        /,
        *,
        grid_name: str,
    ) -> LoadSSC | None:
        phase_connection_type = ConsolidatedLoadPhaseConnectionType[LoadPhaseConnectionType(load.phtech).name]
        power = self.calc_normal_load_power(load)
        if power is not None:
            return self.create_consumer_ssc(
                load,
                power=power,
                grid_name=grid_name,
                phase_connection_type=phase_connection_type,
            )

        return None

    def calc_normal_load_power(
        self,
        load: PFTypes.Load,
        /,
    ) -> LoadPower | None:
        loguru.logger.debug("Calculating power for normal load {load_name}...", load_name=load.loc_name)
        power = self.calc_normal_load_power_sym(load) if not load.i_sym else self.calc_normal_load_power_asym(load)

        if power:
            return power

        loguru.logger.warning("Power is not set for load {load_name}. Skipping.", load_name=load.loc_name)
        return None

    def calc_normal_load_power_sym(  # noqa: PLR0911
        self,
        load: PFTypes.Load,
        /,
    ) -> LoadPower | None:
        load_type = load.mode_inp
        scaling = load.scale0
        u_nom = None if load.bus1 is None else load.bus1.cterm.uknom
        pow_fac_dir = PowerFactorDirection.OE if load.pf_recap else PowerFactorDirection.UE
        phase_connection_type = ConsolidatedLoadPhaseConnectionType[LoadPhaseConnectionType(load.phtech).name]
        if load_type in ("DEF", "PQ"):
            return LoadPower.from_pq_sym(
                pow_act=load.plini,
                pow_react=load.qlini,
                scaling=scaling,
                phase_connection_type=phase_connection_type,
            )

        if load_type == "PC":
            return LoadPower.from_pc_sym(
                pow_act=load.plini,
                cos_phi=load.coslini,
                pow_fac_dir=pow_fac_dir,
                scaling=scaling,
                phase_connection_type=phase_connection_type,
            )

        if load_type == "IC":
            if u_nom is not None:
                return LoadPower.from_ic_sym(
                    voltage=load.u0 * u_nom,
                    current=load.ilini,
                    cos_phi=load.coslini,
                    pow_fac_dir=pow_fac_dir,
                    scaling=scaling,
                    phase_connection_type=phase_connection_type,
                )

            loguru.logger.warning(
                "Load {load_name} is not connected to grid. Can not calculate power based on current and cos_phi as voltage is missing. Skipping.",
                load_name=load.loc_name,
            )
            return None

        if load_type == "SC":
            return LoadPower.from_sc_sym(
                pow_app=load.slini,
                cos_phi=load.coslini,
                pow_fac_dir=pow_fac_dir,
                scaling=scaling,
                phase_connection_type=phase_connection_type,
            )

        if load_type == "QC":
            return LoadPower.from_qc_sym(
                pow_react=load.qlini,
                cos_phi=load.coslini,
                scaling=scaling,
                phase_connection_type=phase_connection_type,
            )

        if load_type == "IP":
            if u_nom is not None:
                return LoadPower.from_ip_sym(
                    voltage=load.u0 * u_nom,
                    current=load.ilini,
                    pow_act=load.plini,
                    pow_fac_dir=pow_fac_dir,
                    scaling=scaling,
                    phase_connection_type=phase_connection_type,
                )
            loguru.logger.warning(
                "Load {load_name} is not connected to grid. Can not calculate power based on current and active power as voltage is missing. Skipping.",
                load_name=load.loc_name,
            )
            return None

        if load_type == "SP":
            return LoadPower.from_sp_sym(
                pow_app=load.slini,
                pow_act=load.plini,
                pow_fac_dir=pow_fac_dir,
                scaling=scaling,
                phase_connection_type=phase_connection_type,
            )

        if load_type == "SQ":
            return LoadPower.from_sq_sym(
                pow_app=load.slini,
                pow_react=load.qlini,
                scaling=scaling,
                phase_connection_type=phase_connection_type,
            )

        msg = "unreachable"
        raise RuntimeError(msg)

    def calc_normal_load_power_asym(  # noqa: PLR0911
        self,
        load: PFTypes.Load,
        /,
    ) -> LoadPower | None:
        load_type = load.mode_inp
        scaling = load.scale0
        u_nom = None if load.bus1 is None else load.bus1.cterm.uknom
        pow_fac_dir = PowerFactorDirection.OE if load.pf_recap else PowerFactorDirection.UE
        if load_type in ("DEF", "PQ"):
            return LoadPower.from_pq_asym(
                pow_acts=(load.plinir, load.plinis, load.plinit),
                pow_reacts=(load.qlinir, load.qlinis, load.qlinit),
                scaling=scaling,
            )

        if load_type == "PC":
            return LoadPower.from_pc_asym(
                pow_acts=(load.plinir, load.plinis, load.plinit),
                cos_phis=(load.coslinir, load.coslinis, load.coslinit),
                pow_fac_dir=pow_fac_dir,
                scaling=scaling,
            )

        if load_type == "IC":
            if u_nom is not None:
                return LoadPower.from_ic_asym(
                    voltage=load.u0 * u_nom,
                    currents=(load.ilinir, load.ilinis, load.ilinit),
                    cos_phis=(load.coslinir, load.coslinis, load.coslinit),
                    pow_fac_dir=pow_fac_dir,
                    scaling=scaling,
                )
            loguru.logger.warning(
                "Load {load_name} is not connected to grid. Can not calculate power based on current and cos_phi as voltage is missing. Skipping.",
                load_name=load.loc_name,
            )
            return None

        if load_type == "SC":
            return LoadPower.from_sc_asym(
                pow_apps=(load.slinir, load.slinis, load.slinit),
                cos_phis=(load.coslinir, load.coslinis, load.coslinit),
                pow_fac_dir=pow_fac_dir,
                scaling=scaling,
            )

        if load_type == "QC":
            return LoadPower.from_qc_asym(
                pow_reacts=(load.qlinir, load.qlinis, load.qlinit),
                cos_phis=(load.coslinir, load.coslinis, load.coslinit),
                scaling=scaling,
            )

        if load_type == "IP":
            if u_nom is not None:
                return LoadPower.from_ip_asym(
                    voltage=load.u0 * u_nom,
                    currents=(load.ilinir, load.ilinis, load.ilinit),
                    pow_acts=(load.plinir, load.plinis, load.plinit),
                    pow_fac_dir=pow_fac_dir,
                    scaling=scaling,
                )
            loguru.logger.warning(
                "Load {load_name} is not connected to grid. Can not calculate power based on current and active power as voltage is missing. Skipping.",
                load_name=load.loc_name,
            )
            return None

        if load_type == "SP":
            return LoadPower.from_sp_asym(
                pow_apps=(load.slinir, load.slinis, load.slinit),
                pow_acts=(load.plinir, load.plinis, load.plinit),
                pow_fac_dir=pow_fac_dir,
                scaling=scaling,
            )

        if load_type == "SQ":
            return LoadPower.from_sq_asym(
                pow_apps=(load.slinir, load.slinis, load.slinit),
                pow_reacts=(load.qlinir, load.qlinis, load.qlinit),
                scaling=scaling,
            )

        msg = "unreachable"
        raise RuntimeError(msg)

    def create_consumers_ssc_lv(
        self,
        loads: Sequence[PFTypes.LoadLV],
        /,
        *,
        grid_name: str,
    ) -> Sequence[LoadSSC]:
        loguru.logger.info("Creating low voltage consumers steadystate case...")
        consumers_ssc_lv_parts = [self.create_consumers_ssc_lv_parts(load, grid_name=grid_name) for load in loads]
        return list(itertools.chain.from_iterable(consumers_ssc_lv_parts))

    def create_consumers_ssc_lv_parts(
        self,
        load: PFTypes.LoadLV,
        /,
        *,
        grid_name: str,
    ) -> Sequence[LoadSSC]:
        powers = self.calc_load_lv_powers(load)
        sfx_pre = "" if len(powers) == 1 else "_({})"

        consumer_ssc_lv_parts = [
            self.create_consumer_ssc_lv_parts(load, grid_name=grid_name, power=power, sfx_pre=sfx_pre, index=i)
            for i, power in enumerate(powers)
        ]
        return list(itertools.chain.from_iterable(consumer_ssc_lv_parts))

    def create_consumer_ssc_lv_parts(
        self,
        load: PFTypes.LoadLV,
        /,
        *,
        grid_name: str,
        power: LoadLV,
        sfx_pre: str,
        index: int,
    ) -> Sequence[LoadSSC]:
        phase_connection_type = ConsolidatedLoadPhaseConnectionType[LoadLVPhaseConnectionType(load.phtech).name]
        consumer_fixed_ssc = (
            self.create_consumer_ssc(
                load,
                power=power.fixed,
                grid_name=grid_name,
                phase_connection_type=phase_connection_type,
                name_suffix=sfx_pre.format(index) + "_" + SystemType.FIXED_CONSUMPTION.name,
            )
            if power.fixed.pow_app_abs != 0
            else None
        )
        consumer_night_ssc = (
            self.create_consumer_ssc(
                load,
                power=power.night,
                grid_name=grid_name,
                phase_connection_type=phase_connection_type,
                name_suffix=sfx_pre.format(index) + "_" + SystemType.NIGHT_STORAGE.name,
            )
            if power.night.pow_app_abs != 0
            else None
        )
        consumer_flexible_ssc = (
            self.create_consumer_ssc(
                load,
                power=power.flexible_avg,
                grid_name=grid_name,
                phase_connection_type=phase_connection_type,
                name_suffix=sfx_pre.format(index) + "_" + SystemType.VARIABLE_CONSUMPTION.name,
            )
            if power.flexible.pow_app_abs != 0
            else None
        )
        return self.pfi.filter_none([consumer_fixed_ssc, consumer_night_ssc, consumer_flexible_ssc])

    def calc_load_lv_powers(
        self,
        load: PFTypes.LoadLV,
        /,
    ) -> Sequence[LoadLV]:
        subloads = self.pfi.subloads_of(load)
        if not subloads:
            return [self.calc_load_lv_power(load)]

        return [self.calc_load_lv_power_sym(sl) for sl in subloads]

    def calc_load_lv_power(
        self,
        load: PFTypes.LoadLV,
        /,
    ) -> LoadLV:
        loguru.logger.debug("Calculating power for low voltage load {load_name}...", load_name=load.loc_name)
        scaling = load.scale0
        pow_fac_dir = PowerFactorDirection.OE if load.pf_recap else PowerFactorDirection.UE
        if not load.i_sym:
            power_fixed = self.calc_load_lv_power_fixed_sym(load, scaling=scaling)
        else:
            power_fixed = self.calc_load_lv_power_fixed_asym(load, scaling=scaling)

        phase_connection_type = ConsolidatedLoadPhaseConnectionType[LoadLVPhaseConnectionType(load.phtech).name]

        power_night = LoadPower.from_pq_sym(
            pow_act=load.pnight,
            pow_react=0,
            scaling=1,
            phase_connection_type=phase_connection_type,
        )
        power_flexible = LoadPower.from_sc_sym(
            pow_app=load.cSmax,
            cos_phi=load.ccosphi,
            pow_fac_dir=pow_fac_dir,
            scaling=1,
            phase_connection_type=phase_connection_type,
        )
        power_flexible_avg = LoadPower.from_sc_sym(
            pow_app=load.cSav,
            cos_phi=load.ccosphi,
            pow_fac_dir=pow_fac_dir,
            scaling=1,
            phase_connection_type=phase_connection_type,
        )
        return LoadLV(fixed=power_fixed, night=power_night, flexible=power_flexible, flexible_avg=power_flexible_avg)

    def calc_load_lv_power_sym(
        self,
        load: PFTypes.LoadLVP,
        /,
    ) -> LoadLV:
        phase_connection_type = ConsolidatedLoadPhaseConnectionType[LoadLVPhaseConnectionType(load.phtech).name]
        power_fixed = self.calc_load_lv_power_fixed_sym(load, scaling=1)
        power_night = LoadPower.from_pq_sym(
            pow_act=load.pnight,
            pow_react=0,
            scaling=1,
            phase_connection_type=phase_connection_type,
        )
        pow_fac_dir = PowerFactorDirection.OE if load.pf_recap else PowerFactorDirection.UE
        power_flexible = LoadPower.from_sc_sym(
            pow_app=load.cSmax,
            cos_phi=load.ccosphi,
            pow_fac_dir=pow_fac_dir,
            scaling=1,
            phase_connection_type=phase_connection_type,
        )
        power_flexible_avg = LoadPower.from_sc_sym(
            pow_app=load.cSav,
            cos_phi=load.ccosphi,
            pow_fac_dir=pow_fac_dir,
            scaling=1,
            phase_connection_type=phase_connection_type,
        )
        return LoadLV(fixed=power_fixed, night=power_night, flexible=power_flexible, flexible_avg=power_flexible_avg)

    def calc_load_lv_power_fixed_sym(
        self,
        load: PFTypes.LoadLV | PFTypes.LoadLVP,
        /,
        *,
        scaling: float,
    ) -> LoadPower:
        load_type = load.iopt_inp
        pow_fac_dir = PowerFactorDirection.OE if load.pf_recap else PowerFactorDirection.UE
        phase_connection_type = ConsolidatedLoadPhaseConnectionType[LoadLVPhaseConnectionType(load.phtech).name]
        if load_type == IOpt.S_COSPHI:
            return LoadPower.from_sc_sym(
                pow_app=load.slini,
                cos_phi=load.coslini,
                pow_fac_dir=pow_fac_dir,
                scaling=scaling,
                phase_connection_type=phase_connection_type,
            )

        if load_type == IOpt.P_COSPHI:
            return LoadPower.from_pc_sym(
                pow_act=load.plini,
                cos_phi=load.coslini,
                pow_fac_dir=pow_fac_dir,
                scaling=scaling,
                phase_connection_type=phase_connection_type,
            )

        if load_type == IOpt.U_I_COSPHI:
            return LoadPower.from_ic_sym(
                voltage=load.ulini,
                current=load.ilini,
                cos_phi=load.coslini,
                pow_fac_dir=pow_fac_dir,
                scaling=scaling,
                phase_connection_type=phase_connection_type,
            )

        if load_type == IOpt.E_COSPHI:
            return LoadPower.from_pc_sym(
                pow_act=load.cplinia,
                cos_phi=load.coslini,
                pow_fac_dir=pow_fac_dir,
                scaling=scaling,
                phase_connection_type=phase_connection_type,
            )

        msg = "unreachable"
        raise RuntimeError(msg)

    def calc_load_lv_power_fixed_asym(
        self,
        load: PFTypes.LoadLV,
        /,
        *,
        scaling: float,
    ) -> LoadPower:
        load_type = load.iopt_inp
        pow_fac_dir = PowerFactorDirection.OE if load.pf_recap else PowerFactorDirection.UE
        if load_type == IOpt.S_COSPHI:
            return LoadPower.from_sc_asym(
                pow_apps=(load.slinir, load.slinis, load.slinit),
                cos_phis=(load.coslinir, load.coslinis, load.coslinit),
                pow_fac_dir=pow_fac_dir,
                scaling=scaling,
            )
        if load_type == IOpt.P_COSPHI:
            return LoadPower.from_pc_asym(
                pow_acts=(load.plinir, load.plinis, load.plinit),
                cos_phis=(load.coslinir, load.coslinis, load.coslinit),
                pow_fac_dir=pow_fac_dir,
                scaling=scaling,
            )
        if load_type == IOpt.U_I_COSPHI:
            return LoadPower.from_ic_asym(
                voltage=load.ulini,
                currents=(load.ilinir, load.ilinis, load.ilinit),
                cos_phis=(load.coslinir, load.coslinis, load.coslinit),
                pow_fac_dir=pow_fac_dir,
                scaling=scaling,
            )

        msg = "unreachable"
        raise RuntimeError(msg)

    def create_loads_ssc_mv(
        self,
        loads: Sequence[PFTypes.LoadMV],
        /,
        *,
        grid_name: str,
    ) -> Sequence[LoadSSC]:
        loguru.logger.info("Creating medium voltage loads steadystate case...")
        loads_ssc_mv_ = [self.create_load_ssc_mv(load, grid_name=grid_name) for load in loads]
        loads_ssc_mv = self.pfi.list_from_sequences(*loads_ssc_mv_)
        return self.pfi.filter_none(loads_ssc_mv)

    def create_load_ssc_mv(
        self,
        load: PFTypes.LoadMV,
        /,
        *,
        grid_name: str,
    ) -> Sequence[LoadSSC | None]:
        phase_connection_type = ConsolidatedLoadPhaseConnectionType[LoadPhaseConnectionType(load.phtech).name]
        power = self.calc_load_mv_power(load)
        consumer_ssc = self.create_consumer_ssc(
            load,
            power=power.consumer,
            grid_name=grid_name,
            phase_connection_type=phase_connection_type,
            name_suffix="_CONSUMER",
        )
        producer_ssc = self.create_consumer_ssc(
            load,
            power=power.producer,
            grid_name=grid_name,
            phase_connection_type=phase_connection_type,
            name_suffix="_PRODUCER",
        )
        return [consumer_ssc, producer_ssc]

    def calc_load_mv_power(
        self,
        load: PFTypes.LoadMV,
        /,
    ) -> LoadMV:
        loguru.logger.debug("Calculating power for medium voltage load {load_name}...", load_name=load.loc_name)
        if not load.ci_sym:
            return self.calc_load_mv_power_sym(load)

        return self.calc_load_mv_power_asym(load)

    def calc_load_mv_power_sym(
        self,
        load: PFTypes.LoadMV,
        /,
    ) -> LoadMV:
        load_type = load.mode_inp
        scaling_cons = load.scale0
        scaling_prod = load.gscale * -1  # to be in line with demand based counting system
        # in PF for consumer: ind. cos_phi = under excited; cap. cos_phi = over excited
        pow_fac_dir_cons = PowerFactorDirection.OE if load.pf_recap else PowerFactorDirection.UE
        # in PF for producer: ind. cos_phi = over excited; cap. cos_phi = under excited
        pow_fac_dir_prod = PowerFactorDirection.UE if load.pfg_recap else PowerFactorDirection.OE
        phase_connection_type = ConsolidatedLoadPhaseConnectionType[LoadPhaseConnectionType(load.phtech).name]
        if load_type == "PC":
            power_consumer = LoadPower.from_pc_sym(
                pow_act=load.plini,
                cos_phi=load.coslini,
                pow_fac_dir=pow_fac_dir_cons,
                scaling=scaling_cons,
                phase_connection_type=phase_connection_type,
            )
            power_producer = LoadPower.from_pc_sym(
                pow_act=load.plini,
                cos_phi=load.cosgini,
                pow_fac_dir=pow_fac_dir_prod,
                scaling=scaling_prod,
                phase_connection_type=phase_connection_type,
            )
            return LoadMV(consumer=power_consumer, producer=power_producer)

        if load_type == "SC":
            power_consumer = LoadPower.from_sc_sym(
                pow_app=load.slini,
                cos_phi=load.coslini,
                pow_fac_dir=pow_fac_dir_cons,
                scaling=scaling_cons,
                phase_connection_type=phase_connection_type,
            )
            power_producer = LoadPower.from_sc_sym(
                pow_app=load.sgini,
                cos_phi=load.cosgini,
                pow_fac_dir=pow_fac_dir_prod,
                scaling=scaling_prod,
                phase_connection_type=phase_connection_type,
            )
            return LoadMV(consumer=power_consumer, producer=power_producer)

        if load_type == "EC":
            loguru.logger.warning("Power from yearly demand is not implemented yet. Skipping.")
            power_consumer = LoadPower.from_pc_sym(
                pow_act=load.cplinia,
                cos_phi=load.coslini,
                pow_fac_dir=pow_fac_dir_cons,
                scaling=scaling_cons,
                phase_connection_type=phase_connection_type,
            )
            power_producer = LoadPower.from_pc_sym(
                pow_act=load.pgini,
                cos_phi=load.cosgini,
                pow_fac_dir=pow_fac_dir_prod,
                scaling=scaling_prod,
                phase_connection_type=phase_connection_type,
            )
            return LoadMV(consumer=power_consumer, producer=power_producer)

        msg = "unreachable"
        raise RuntimeError(msg)

    def calc_load_mv_power_asym(
        self,
        load: PFTypes.LoadMV,
        /,
    ) -> LoadMV:
        load_type = load.mode_inp
        scaling_cons = load.scale0
        scaling_prod = load.gscale * -1  # to be in line with demand based counting system
        # in PF for consumer: ind. cos_phi = under excited; cap. cos_phi = over excited
        pow_fac_dir_cons = PowerFactorDirection.OE if load.pf_recap else PowerFactorDirection.UE
        # in PF for producer: ind. cos_phi = over excited; cap. cos_phi = under excited
        pow_fac_dir_prod = PowerFactorDirection.UE if load.pfg_recap else PowerFactorDirection.OE
        if load_type == "PC":
            power_consumer = LoadPower.from_pc_asym(
                pow_acts=(load.plinir, load.plinis, load.plinit),
                cos_phis=(load.coslinir, load.coslinis, load.coslinit),
                pow_fac_dir=pow_fac_dir_cons,
                scaling=scaling_cons,
            )
            power_producer = LoadPower.from_pc_asym(
                pow_acts=(load.pginir, load.pginis, load.pginit),
                cos_phis=(load.cosginir, load.cosginis, load.cosginit),
                pow_fac_dir=pow_fac_dir_prod,
                scaling=scaling_prod,
            )
            return LoadMV(consumer=power_consumer, producer=power_producer)

        if load_type == "SC":
            power_consumer = LoadPower.from_sc_asym(
                pow_apps=(load.slinir, load.slinis, load.slinit),
                cos_phis=(load.coslinir, load.coslinis, load.coslinit),
                pow_fac_dir=pow_fac_dir_cons,
                scaling=scaling_cons,
            )
            power_producer = LoadPower.from_sc_asym(
                pow_apps=(load.sginir, load.sginis, load.sginit),
                cos_phis=(load.cosginir, load.cosginis, load.cosginit),
                pow_fac_dir=pow_fac_dir_prod,
                scaling=scaling_prod,
            )
            return LoadMV(consumer=power_consumer, producer=power_producer)

        msg = "unreachable"
        raise RuntimeError(msg)

    def create_consumer_ssc(
        self,
        load: PFTypes.LoadBase,
        /,
        *,
        power: LoadPower,
        grid_name: str,
        phase_connection_type: ConsolidatedLoadPhaseConnectionType,
        name_suffix: str = "",
    ) -> LoadSSC | None:
        consumer_name = self.pfi.create_name(load, grid_name=grid_name) + name_suffix
        loguru.logger.debug("Creating consumer {consumer_name} steadystate case...", consumer_name=consumer_name)
        export, _ = self.get_description(load)
        if not export:
            loguru.logger.warning(
                "External grid {consumer_name} not set for export. Skipping.",
                consumer_name=consumer_name,
            )
            return None

        bus = load.bus1
        if bus is None:
            loguru.logger.warning(
                "Consumer {consumer_name} not connected to any bus. Skipping.",
                consumer_name=consumer_name,
            )
            return None

        # limit entries in case of non 3-phase load
        phase_connections = self.get_load_phase_connections(
            phase_connection_type=phase_connection_type,
            bus=bus,
            grid_name=grid_name,
        )
        power = power.limit_phases(n_phases=phase_connections.n_phases)

        # P-Controller
        p_controller = self.create_p_controller_builtin(
            load,
            grid_name=grid_name,
            power=power,
        )
        active_power = ActivePowerSSC(controller=p_controller)

        # Q-Controller
        q_controller = self.create_consumer_q_controller_builtin(
            load,
            grid_name=grid_name,
            power=power,
        )

        reactive_power = ReactivePowerSSC(controller=q_controller)

        return LoadSSC(
            name=consumer_name,
            active_power=active_power,
            reactive_power=reactive_power,
        )

    def create_producers_ssc(
        self,
        loads: Sequence[PFTypes.GeneratorBase],
        /,
        *,
        grid_name: str,
    ) -> Sequence[LoadSSC]:
        loguru.logger.info("Creating producers steadystate case...")
        producers_ssc = [self.create_producer_ssc(load, grid_name=grid_name) for load in loads]
        return self.pfi.filter_none(producers_ssc)

    def create_producer_ssc(
        self,
        generator: PFTypes.GeneratorBase,
        /,
        *,
        grid_name: str,
    ) -> LoadSSC | None:
        gen_name = self.pfi.create_generator_name(generator)
        producer_name = self.pfi.create_name(generator, grid_name=grid_name, element_name=gen_name)
        loguru.logger.debug("Creating producer {producer_name} steadystate case...", producer_name=producer_name)
        export, _ = self.get_description(generator)
        if not export:
            loguru.logger.warning(
                "Generator {producer_name} not set for export. Skipping.",
                producer_name=producer_name,
            )
            return None

        bus = generator.bus1
        if bus is None:
            loguru.logger.warning(
                "Generator {producer_name} not connected to any bus. Skipping.",
                producer_name=producer_name,
            )
            return None

        phase_connection_type = ConsolidatedLoadPhaseConnectionType[GeneratorPhaseConnectionType(generator.phtech).name]
        phase_connections = self.get_load_phase_connections(
            phase_connection_type=phase_connection_type,
            bus=bus,
            grid_name=grid_name,
        )

        power = LoadPower.from_pq_sym(
            pow_act=generator.pgini_a * generator.ngnum * -1,  # has to be negative as power is counted demand based
            pow_react=generator.qgini_a * generator.ngnum * -1,  # has to be negative as power is counted demand based
            scaling=generator.scale0_a,
            phase_connection_type=phase_connection_type,
        )
        # limit entries in case of non 3-phase load
        power = power.limit_phases(n_phases=phase_connections.n_phases)

        # P-Controller
        p_controller = self.create_p_controller_builtin(
            generator,
            grid_name=grid_name,
            power=power,
        )
        active_power = ActivePowerSSC(controller=p_controller)

        # Q-Controller
        external_controller = generator.c_pstac
        if external_controller is None:
            q_controller = self.create_q_controller_builtin(
                generator,
                grid_name=grid_name,
            )
        else:
            q_controller = self.create_q_controller_external(
                generator,
                grid_name=grid_name,
                controller=external_controller,
            )

        reactive_power = ReactivePowerSSC(controller=q_controller)

        return LoadSSC(
            name=producer_name,
            active_power=active_power,
            reactive_power=reactive_power,
        )

    def create_p_controller_builtin(
        self,
        load: PFTypes.GeneratorBase | PFTypes.LoadBase,
        /,
        *,
        grid_name: str,
        power: LoadPower,
    ) -> PController | None:
        loguru.logger.debug("Creating consumer {load_name} internal P controller...", load_name=load.loc_name)
        if load.bus1 is not None:
            node_target_name = self.pfi.create_name(load.bus1.cterm, grid_name=grid_name)
        else:
            return None

        # at the moment there is only controller of type PConst
        p_control_type = ControlTypeFactory.create_p_const(power)
        return PController(node_target=node_target_name, control_type=p_control_type)

    def create_consumer_q_controller_builtin(
        self,
        load: PFTypes.LoadBase,
        /,
        *,
        grid_name: str,
        power: LoadPower,
    ) -> QController | None:
        loguru.logger.debug("Creating consumer {load_name} internal Q controller...", load_name=load.loc_name)
        bus = load.bus1
        if bus is None:
            loguru.logger.warning(
                "Consumer {load_name}: controller has no connected node. Skipping.",
                load_name=load.loc_name,
            )
            return None

        terminal = bus.cterm
        node_target_name = self.pfi.create_name(terminal, grid_name=grid_name)

        if power.pow_react_control_type == QControlStrategy.Q_CONST:
            control_type = ControlTypeFactory.create_q_const(power)
            return QController(node_target=node_target_name, control_type=control_type)

        if power.pow_react_control_type == QControlStrategy.COSPHI_CONST:
            control_type = ControlTypeFactory.create_cos_phi_const(power)
            return QController(node_target=node_target_name, control_type=control_type)

        msg = "unreachable"
        raise RuntimeError(msg)

    def create_q_controller_builtin(  # noqa: PLR0911
        self,
        gen: PFTypes.GeneratorBase,
        /,
        *,
        grid_name: str,
    ) -> QController | None:
        loguru.logger.debug("Creating Producer {gen_name} internal Q controller...", gen_name=gen.loc_name)
        scaling = gen.scale0

        # Controlled node
        bus = gen.bus1
        if bus is None:
            loguru.logger.warning(
                "Producer {gen_name}: controller has no connected node. Skipping.",
                gen_name=gen.loc_name,
            )
            return None
        terminal = bus.cterm
        node_target_name = self.pfi.create_name(terminal, grid_name=grid_name)
        u_n = terminal.uknom * Exponents.VOLTAGE  # voltage in V

        phase_connection_type = ConsolidatedLoadPhaseConnectionType[GeneratorPhaseConnectionType(gen.phtech).name]
        phase_connections = self.get_load_phase_connections(
            phase_connection_type=phase_connection_type,
            bus=bus,
            grid_name=grid_name,
        )
        if phase_connections.n_phases != DEFAULT_PHASE_QUANTITY:
            loguru.logger.warning(
                "Generator {gen_name}: Q-Controller is not connected to 3-phase terminal. Phase mismatch possible.",
                gen_name=gen.loc_name,
            )

        # Control mode
        av_mode = LocalQCtrlMode(gen.av_mode)
        if av_mode == LocalQCtrlMode.COSPHI_CONST:
            power = LoadPower.from_pc_sym(
                pow_act=0,
                cos_phi=gen.cosgini,
                pow_fac_dir=PowerFactorDirection.UE if gen.pf_recap else PowerFactorDirection.OE,
                scaling=scaling,
                phase_connection_type=phase_connection_type,
            )
            power = power.limit_phases(n_phases=phase_connections.n_phases)
            q_control_type = ControlTypeFactory.create_cos_phi_const(power)
            return QController(node_target=node_target_name, control_type=q_control_type)

        if av_mode == LocalQCtrlMode.Q_CONST:
            q_set = gen.qgini * -1  # has to be negative as power is now counted demand based
            power = LoadPower.from_pq_sym(
                pow_act=1,
                pow_react=q_set * gen.ngnum,  # has to be negative as power is counted demand based
                scaling=scaling,
                phase_connection_type=phase_connection_type,
            )
            power = power.limit_phases(n_phases=phase_connections.n_phases)
            q_control_type = ControlTypeFactory.create_q_const(power)
            return QController(node_target=node_target_name, control_type=q_control_type)

        if av_mode == LocalQCtrlMode.Q_U:
            u_q0 = gen.udeadbup - (gen.udeadbup - gen.udeadblow) / 2  # p.u.
            u_deadband_low = abs(u_q0 - gen.udeadblow)  # delta in p.u.
            u_deadband_up = abs(u_q0 - gen.udeadbup)  # delta in p.u.
            m_tg_2015 = 100 / abs(gen.ddroop) * 100 / u_n / gen.cosn * Exponents.VOLTAGE  # (% von Pr) / kV
            m_tg_2018 = ControlTypeFactory.transform_qu_slope(
                value=m_tg_2015,
                given_format="2015",
                target_format="2018",
                u_n=u_n,
            )

            q_control_type = ControlTypeFactory.create_q_u_sym(
                q_max_ue=abs(gen.Qfu_min) * Exponents.POWER * gen.ngnum,
                q_max_oe=abs(gen.Qfu_max) * Exponents.POWER * gen.ngnum,
                u_q0=u_q0 * u_n,
                u_deadband_low=u_deadband_low * u_n,
                u_deadband_up=u_deadband_up * u_n,
                droop_up=m_tg_2018,
                droop_low=m_tg_2018,
            )
            return QController(node_target=node_target_name, control_type=q_control_type)

        if av_mode == LocalQCtrlMode.Q_P:
            if gen.pQPcurve is None:
                return None

            q_control_type = ControlQP(q_p_characteristic_name=gen.pQPcurve.loc_name)
            return QController(node_target=node_target_name, control_type=q_control_type)

        if av_mode == LocalQCtrlMode.COSPHI_P:
            q_control_type = ControlTypeFactory.create_cos_phi_p_sym(
                cos_phi_ue=gen.pf_under,
                cos_phi_oe=gen.pf_over,
                p_threshold_ue=gen.p_under * -1 * Exponents.POWER * gen.ngnum,  # P-threshold for cosphi_ue
                p_threshold_oe=gen.p_over * -1 * Exponents.POWER * gen.ngnum,  # P-threshold for cosphi_oe
            )
            return QController(node_target=node_target_name, control_type=q_control_type)

        if av_mode == LocalQCtrlMode.U_CONST:
            q_control_type = ControlTypeFactory.create_u_const_sym(u_set=gen.usetp * u_n)
            return QController(node_target=node_target_name, control_type=q_control_type)

        if av_mode == LocalQCtrlMode.U_Q_DROOP:
            loguru.logger.warning(
                "Generator {gen_name}: Voltage control with Q-droop is not implemented yet. Skipping.",
                gen_name=gen.loc_name,
            )
            return None

        if av_mode == LocalQCtrlMode.U_I_DROOP:
            loguru.logger.warning(
                "Generator {gen_name}: Voltage control with I-droop is not implemented yet. Skipping.",
                gen_name=gen.loc_name,
            )
            return None

        msg = "unreachable"
        raise RuntimeError(msg)

    def create_q_controller_external(  # noqa: PLR0911, PLR0912, PLR0915
        self,
        gen: PFTypes.GeneratorBase,
        /,
        *,
        grid_name: str,
        controller: PFTypes.StationController,
    ) -> QController | None:
        controller_name = self.pfi.create_generator_name(gen, generator_name=controller.loc_name)
        loguru.logger.debug(
            "Creating producer {gen_name} external Q controller {controller_name}...",
            gen_name=gen.loc_name,
            controller_name=controller_name,
        )

        # Controlled node
        bus = controller.p_cub  # target node
        if bus is None:
            loguru.logger.warning(
                "Generator {gen_name}: external controller has no target node. Skipping.",
                gen_name=gen.loc_name,
            )
            return None
        terminal = bus.cterm
        node_target_name = self.pfi.create_name(terminal, grid_name=grid_name)
        u_n = terminal.uknom * Exponents.VOLTAGE  # voltage in V

        phase_connection_type = ConsolidatedLoadPhaseConnectionType[GeneratorPhaseConnectionType(gen.phtech).name]
        phase_connections = self.get_load_phase_connections(
            phase_connection_type=phase_connection_type,
            bus=bus,
            grid_name=grid_name,
        )
        if phase_connections.n_phases != DEFAULT_PHASE_QUANTITY:
            loguru.logger.warning(
                "Generator {gen_name}: Q-Controller is not connected to 3-phase terminal. Phase mismatch possible.",
                gen_name=gen.loc_name,
            )

        # Control mode
        ctrl_mode = controller.i_ctrl
        if ctrl_mode == ExternalQCtrlMode.U:  # voltage control mode -> const. U
            q_control_type = ControlTypeFactory.create_u_const_sym(
                u_set=controller.usetp * u_n,
                u_meas_ref=ControlledVoltageRef[CtrlVoltageRef(controller.i_phase).name],
            )
            return QController(
                node_target=node_target_name,
                control_type=q_control_type,
                external_controller_name=controller_name,
            )

        if ctrl_mode == ExternalQCtrlMode.Q:  # reactive power control mode
            if controller.qu_char == QChar.CONST:  # const. Q
                q_dir = -1 if controller.iQorient else 1
                q_set = controller.qsetp * q_dir * -1  # has to be negative as power is now counted demand based
                power = LoadPower.from_pq_sym(
                    pow_act=0,
                    pow_react=q_set
                    * Exponents.POWER
                    * gen.ngnum,  # has to be negative as power is counted demand based
                    scaling=1,
                    phase_connection_type=phase_connection_type,
                )
                power = power.limit_phases(n_phases=phase_connections.n_phases)
                q_control_type = ControlTypeFactory.create_q_const(power)
                return QController(
                    node_target=node_target_name,
                    control_type=q_control_type,
                    external_controller_name=controller_name,
                )

            if controller.qu_char == QChar.U:  # Q(U)
                u_q0 = controller.udeadbup - (controller.udeadbup - controller.udeadblow) / 2  # per unit
                u_deadband_low = abs(u_q0 - controller.udeadblow)  # delta in per unit
                u_deadband_up = abs(u_q0 - controller.udeadbup)  # delta in per unit

                q_rated = controller.Srated
                try:
                    if abs((abs(q_rated) - abs(gen.sgn)) / abs(gen.sgn)) < M_TAB2015_MIN_THRESHOLD:  # q_rated == s_r
                        m_tg_2015 = 100 / controller.ddroop * 100 / u_n / gen.cosn * Exponents.VOLTAGE
                    else:
                        m_tg_2015 = (
                            100 / abs(controller.ddroop) * 100 / u_n * math.tan(math.acos(gen.cosn)) * Exponents.VOLTAGE
                        )

                    # in default there should q_rated=s_r, but user could enter incorrectly
                    m_tg_2015 = m_tg_2015 * q_rated / gen.sgn
                    m_tg_2018 = ControlTypeFactory.transform_qu_slope(
                        value=m_tg_2015,
                        given_format="2015",
                        target_format="2018",
                        u_n=u_n,
                    )
                except ZeroDivisionError:
                    m_tg_2015 = float("inf")
                    m_tg_2018 = float("inf")

                q_control_type = ControlTypeFactory.create_q_u_sym(
                    q_max_ue=abs(controller.Qmin) * Exponents.POWER * gen.ngnum,
                    q_max_oe=abs(controller.Qmax) * Exponents.POWER * gen.ngnum,
                    u_q0=u_q0 * u_n,
                    u_deadband_low=u_deadband_low * u_n,
                    u_deadband_up=u_deadband_up * u_n,
                    droop_up=m_tg_2018,
                    droop_low=m_tg_2018,
                )
                return QController(
                    node_target=node_target_name,
                    control_type=q_control_type,
                    external_controller_name=controller_name,
                )

            if controller.qu_char == QChar.P:  # Q(P)
                q_dir = -1 if controller.iQorient else 1
                q_control_type = ControlTypeFactory.create_q_p_sym(
                    q_p_characteristic_name=controller.pQPcurve.loc_name,
                    q_max_ue=abs(controller.Qmin) * Exponents.POWER * gen.ngnum,
                    q_max_oe=abs(controller.Qmax) * Exponents.POWER * gen.ngnum,
                )
                return QController(
                    node_target=node_target_name,
                    control_type=q_control_type,
                    external_controller_name=controller_name,
                )

            msg = "unreachable"
            raise RuntimeError(msg)

        if ctrl_mode == ExternalQCtrlMode.COSPHI:  # cos_phi control mode
            if controller.cosphi_char == CosPhiChar.CONST:  # const. cos_phi
                ue = controller.pf_recap ^ controller.iQorient  # OE/UE XOR +Q/-Q
                # in PF for producer: ind. cos_phi = over excited; cap. cos_phi = under excited
                pow_fac_dir = PowerFactorDirection.UE if ue else PowerFactorDirection.OE
                power = LoadPower.from_pc_sym(
                    pow_act=0,
                    cos_phi=controller.pfsetp,
                    pow_fac_dir=pow_fac_dir,
                    scaling=1,
                    phase_connection_type=phase_connection_type,
                )
                power = power.limit_phases(n_phases=phase_connections.n_phases)
                q_control_type = ControlTypeFactory.create_cos_phi_const(power)
                return QController(
                    node_target=node_target_name,
                    control_type=q_control_type,
                    external_controller_name=controller_name,
                )

            if controller.cosphi_char == CosPhiChar.P:  # cos_phi(P)
                q_control_type = ControlTypeFactory.create_cos_phi_p_sym(
                    cos_phi_ue=controller.pf_under,
                    cos_phi_oe=controller.pf_over,
                    p_threshold_ue=controller.p_under * -1 * Exponents.POWER * gen.ngnum,  # P-threshold for cosphi_ue
                    p_threshold_oe=controller.p_over * -1 * Exponents.POWER * gen.ngnum,  # P-threshold for cosphi_oe
                )
                return QController(
                    node_target=node_target_name,
                    control_type=q_control_type,
                    external_controller_name=controller_name,
                )

            if controller.cosphi_char == CosPhiChar.U:  # cos_phi(U)
                q_control_type = ControlTypeFactory.create_cos_phi_u_sym(
                    cos_phi_ue=controller.pf_under,
                    cos_phi_oe=controller.pf_over,
                    u_threshold_ue=controller.u_under * u_n,  # U-threshold for cosphi_ue
                    u_threshold_oe=controller.u_over * u_n,  # U-threshold for cosphi_oe
                )
                return QController(
                    node_target=node_target_name,
                    control_type=q_control_type,
                    external_controller_name=controller_name,
                )

            msg = "unreachable"
            raise RuntimeError(msg)

        if ctrl_mode == ExternalQCtrlMode.TANPHI:  # tanphi control mode --> const. tanphi
            cos_phi = math.cos(math.atan(controller.tansetp))
            pow_fac_dir = PowerFactorDirection.UE if controller.iQorient else PowerFactorDirection.OE
            power = LoadPower.from_pc_sym(
                pow_act=0,
                cos_phi=cos_phi,
                pow_fac_dir=pow_fac_dir,
                scaling=1,
                phase_connection_type=phase_connection_type,
            )
            power = power.limit_phases(n_phases=phase_connections.n_phases)
            q_control_type = ControlTypeFactory.create_tan_phi_const(power)
            return QController(
                node_target=node_target_name,
                control_type=q_control_type,
                external_controller_name=controller_name,
            )

        msg = "unreachable"
        raise RuntimeError(msg)

    def get_load_phase_connections(  # noqa: PLR0911, PLR0912
        self,
        *,
        phase_connection_type: ConsolidatedLoadPhaseConnectionType,
        bus: PFTypes.StationCubicle,
        grid_name: str,
    ) -> PhaseConnections:
        if not bus.cPhInfo:
            msg = f"Mismatch of node and load phase technology at {self.pfi.create_name(bus, grid_name=grid_name)}."
            raise RuntimeError(msg)
        t_phase_connection_type = TerminalPhaseConnectionType(bus.cterm.phtech)
        if t_phase_connection_type in (
            TerminalPhaseConnectionType.THREE_PH,
            TerminalPhaseConnectionType.THREE_PH_N,
            TerminalPhaseConnectionType.ONE_PH,
            TerminalPhaseConnectionType.ONE_PH_N,
        ):
            phases = textwrap.wrap(bus.cPhInfo, 2)
        elif t_phase_connection_type in (TerminalPhaseConnectionType.TWO_PH, TerminalPhaseConnectionType.TWO_PH_N):
            phases = textwrap.wrap(bus.cPhInfo, 3)
        elif t_phase_connection_type in (TerminalPhaseConnectionType.BI, TerminalPhaseConnectionType.BI_N):
            msg = "Terminal phase technology implementation unclear. Please extend exporter by your own."
            raise RuntimeError(msg)
        else:
            msg = "unreachable"
            raise RuntimeError(msg)

        if phase_connection_type == ConsolidatedLoadPhaseConnectionType.THREE_PH_D:
            return PhaseConnections(
                value=[
                    [Phase[PFPhase3PH(phases[0]).name], Phase[PFPhase3PH(phases[1]).name]],
                    [Phase[PFPhase3PH(phases[1]).name], Phase[PFPhase3PH(phases[2]).name]],
                    [Phase[PFPhase3PH(phases[2]).name], Phase[PFPhase3PH(phases[0]).name]],
                ],
            )

        if phase_connection_type == ConsolidatedLoadPhaseConnectionType.THREE_PH_PH_E:
            return PhaseConnections(
                value=[
                    [Phase[PFPhase3PH(phases[0]).name], Phase.E],
                    [Phase[PFPhase3PH(phases[1]).name], Phase.E],
                    [Phase[PFPhase3PH(phases[2]).name], Phase.E],
                ],
            )

        if phase_connection_type == ConsolidatedLoadPhaseConnectionType.THREE_PH_YN:
            return PhaseConnections(
                value=[
                    [Phase[PFPhase3PH(phases[0]).name], Phase.N],
                    [Phase[PFPhase3PH(phases[1]).name], Phase.N],
                    [Phase[PFPhase3PH(phases[2]).name], Phase.N],
                ],
            )

        if phase_connection_type == ConsolidatedLoadPhaseConnectionType.TWO_PH_PH_E:
            if t_phase_connection_type in (TerminalPhaseConnectionType.TWO_PH, TerminalPhaseConnectionType.TWO_PH_N):
                _phase_connections = [
                    [Phase[PFPhase2PH(phases[0]).name], Phase.E],
                    [Phase[PFPhase2PH(phases[1]).name], Phase.E],
                ]
            else:
                _phase_connections = [
                    [Phase[PFPhase3PH(phases[0]).name], Phase.E],
                    [Phase[PFPhase3PH(phases[1]).name], Phase.E],
                ]
            return PhaseConnections(value=_phase_connections)

        if phase_connection_type == ConsolidatedLoadPhaseConnectionType.TWO_PH_YN:
            if t_phase_connection_type in (TerminalPhaseConnectionType.TWO_PH, TerminalPhaseConnectionType.TWO_PH_N):
                _phase_connections = [
                    [Phase[PFPhase2PH(phases[0]).name], Phase.N],
                    [Phase[PFPhase2PH(phases[1]).name], Phase.N],
                ]
            else:
                _phase_connections = [
                    [Phase[PFPhase3PH(phases[0]).name], Phase.N],
                    [Phase[PFPhase3PH(phases[1]).name], Phase.N],
                ]
            return PhaseConnections(value=_phase_connections)

        if phase_connection_type == ConsolidatedLoadPhaseConnectionType.ONE_PH_PH_PH:
            if t_phase_connection_type in (TerminalPhaseConnectionType.ONE_PH, TerminalPhaseConnectionType.ONE_PH_N):
                _phase_connections = [[Phase[PFPhase1PH(phases[0]).name], Phase[PFPhase1PH(phases[1]).name]]]
            elif t_phase_connection_type in (TerminalPhaseConnectionType.TWO_PH, TerminalPhaseConnectionType.TWO_PH_N):
                _phase_connections = [[Phase[PFPhase2PH(phases[0]).name], Phase[PFPhase2PH(phases[1]).name]]]
            else:
                _phase_connections = [[Phase[PFPhase3PH(phases[0]).name], Phase[PFPhase3PH(phases[1]).name]]]
            return PhaseConnections(value=_phase_connections)

        if phase_connection_type == ConsolidatedLoadPhaseConnectionType.ONE_PH_PH_E:
            if t_phase_connection_type in (TerminalPhaseConnectionType.ONE_PH, TerminalPhaseConnectionType.ONE_PH_N):
                _phase_connections = [[Phase[PFPhase1PH(phases[0]).name], Phase.E]]
            elif t_phase_connection_type in (TerminalPhaseConnectionType.TWO_PH, TerminalPhaseConnectionType.TWO_PH_N):
                _phase_connections = [[Phase[PFPhase2PH(phases[0]).name], Phase.E]]
            else:
                _phase_connections = [[Phase[PFPhase3PH(phases[0]).name], Phase.E]]
            return PhaseConnections(value=_phase_connections)

        if phase_connection_type == ConsolidatedLoadPhaseConnectionType.ONE_PH_PH_N:
            if t_phase_connection_type in (TerminalPhaseConnectionType.ONE_PH, TerminalPhaseConnectionType.ONE_PH_N):
                _phase_connections = [[Phase[PFPhase1PH(phases[0]).name], Phase.N]]
            elif t_phase_connection_type in (TerminalPhaseConnectionType.TWO_PH, TerminalPhaseConnectionType.TWO_PH_N):
                _phase_connections = [[Phase[PFPhase2PH(phases[0]).name], Phase.N]]
            else:
                _phase_connections = [[Phase[PFPhase3PH(phases[0]).name], Phase.N]]
            return PhaseConnections(value=_phase_connections)

        msg = "unreachable"
        raise RuntimeError(msg)

    def get_branch_phases(
        self,
        *,
        l_type: PFTypes.LineType,
        phase_connection_type: TerminalPhaseConnectionType,
        bus: PFTypes.StationCubicle,
        grid_name: str,
    ) -> UniqueTuple[Phase]:
        if not bus.cPhInfo:
            msg = f"Mismatch of node and branch phase technology at {self.pfi.create_name(bus, grid_name=grid_name)}."
            raise RuntimeError(msg)
        if phase_connection_type in (TerminalPhaseConnectionType.BI, TerminalPhaseConnectionType.BI_N):
            msg = "Terminal phase technology implementation unclear. Please extend exporter by your own."
            raise RuntimeError(msg)

        if l_type.nlnph == 3:  # 3 phase conductors  # noqa: PLR2004
            phases = textwrap.wrap(bus.cPhInfo, 2)
            phases_tuple = [
                Phase[PFPhase3PH(phases[0]).name],
                Phase[PFPhase3PH(phases[1]).name],
                Phase[PFPhase3PH(phases[2]).name],
            ]
        elif l_type.nlnph == 2:  # 2 phase conductors  # noqa: PLR2004
            if phase_connection_type in (TerminalPhaseConnectionType.THREE_PH, TerminalPhaseConnectionType.THREE_PH_N):
                phases = textwrap.wrap(bus.cPhInfo, 2)
                phases_tuple = [
                    Phase[PFPhase3PH(phases[0]).name],
                    Phase[PFPhase3PH(phases[1]).name],
                ]
            if phase_connection_type in (TerminalPhaseConnectionType.TWO_PH, TerminalPhaseConnectionType.TWO_PH_N):
                phases = textwrap.wrap(bus.cPhInfo, 3)
                phases_tuple = [
                    Phase[PFPhase2PH(phases[0]).name],
                    Phase[PFPhase2PH(phases[1]).name],
                ]
        elif l_type.nlnph == 1:  # 1 phase conductors
            if phase_connection_type in (TerminalPhaseConnectionType.THREE_PH, TerminalPhaseConnectionType.THREE_PH_N):
                phases = textwrap.wrap(bus.cPhInfo, 2)
                phases_tuple = [
                    Phase[PFPhase3PH(phases[0]).name],
                ]
            if phase_connection_type in (TerminalPhaseConnectionType.TWO_PH, TerminalPhaseConnectionType.TWO_PH_N):
                phases = textwrap.wrap(bus.cPhInfo, 3)
                phases_tuple = [
                    Phase[PFPhase2PH(phases[0]).name],
                ]
            elif phase_connection_type in (TerminalPhaseConnectionType.ONE_PH, TerminalPhaseConnectionType.ONE_PH_N):
                phases = textwrap.wrap(bus.cPhInfo, 2)
                phases_tuple = [
                    Phase[PFPhase1PH(phases[0]).name],
                ]
        else:
            msg = "unreachable"
            raise RuntimeError(msg)

        if l_type.nneutral == 1:
            phases_tuple = [*phases_tuple, Phase.N]
        return phases_tuple

    def get_terminal_phases(
        self,
        phase_connection_type: TerminalPhaseConnectionType,
    ) -> UniqueTuple[Phase]:
        if phase_connection_type is TerminalPhaseConnectionType.THREE_PH:
            return [
                Phase[PFPhase3PH.A.name],
                Phase[PFPhase3PH.B.name],
                Phase[PFPhase3PH.C.name],
            ]
        if phase_connection_type is TerminalPhaseConnectionType.THREE_PH_N:
            return [
                Phase[PFPhase3PH.A.name],
                Phase[PFPhase3PH.B.name],
                Phase[PFPhase3PH.C.name],
                Phase[PFPhase3PH.N.name],
            ]
        if phase_connection_type is TerminalPhaseConnectionType.TWO_PH:
            return [
                Phase[PFPhase2PH.A.name],
                Phase[PFPhase2PH.B.name],
            ]
        if phase_connection_type is TerminalPhaseConnectionType.TWO_PH_N:
            return [
                Phase[PFPhase2PH.A.name],
                Phase[PFPhase2PH.B.name],
                Phase[PFPhase2PH.N.name],
            ]
        if phase_connection_type is TerminalPhaseConnectionType.ONE_PH:
            return [Phase[PFPhase1PH.A.name]]
        if phase_connection_type is TerminalPhaseConnectionType.ONE_PH_N:
            return [
                Phase[PFPhase1PH.A.name],
                Phase[PFPhase1PH.N.name],
            ]
        if phase_connection_type in (TerminalPhaseConnectionType.BI, TerminalPhaseConnectionType.BI_N):
            msg = "Implementation unclear. Please extend exporter by your own."
            raise RuntimeError(msg)
        msg = "unreachable"
        raise RuntimeError(msg)

    def get_external_grid_phases(
        self,
        *,
        phase_connection_type: TerminalPhaseConnectionType,
        bus: PFTypes.StationCubicle,
    ) -> UniqueTuple[Phase]:
        if phase_connection_type in (TerminalPhaseConnectionType.THREE_PH, TerminalPhaseConnectionType.THREE_PH_N):
            phases = textwrap.wrap(bus.cPhInfo, 2)
            return [
                Phase[PFPhase3PH(phases[0]).name],
                Phase[PFPhase3PH(phases[1]).name],
                Phase[PFPhase3PH(phases[2]).name],
            ]

        if phase_connection_type in (TerminalPhaseConnectionType.TWO_PH, TerminalPhaseConnectionType.TWO_PH_N):
            phases = textwrap.wrap(bus.cPhInfo, 3)
            return [
                Phase[PFPhase2PH(phases[0]).name],
                Phase[PFPhase2PH(phases[1]).name],
            ]
        if phase_connection_type in (TerminalPhaseConnectionType.ONE_PH, TerminalPhaseConnectionType.ONE_PH_N):
            phases = textwrap.wrap(bus.cPhInfo, 2)
            return [Phase[PFPhase1PH(phases[0]).name]]
        if phase_connection_type in (TerminalPhaseConnectionType.BI, TerminalPhaseConnectionType.BI_N):
            msg = "Implementation unclear. Please extend exporter by your own."
            raise RuntimeError(msg)
        msg = "unreachable"
        raise RuntimeError(msg)

    def get_transformer2w_3ph_phases(  # may adapt in future
        self,
        *,
        winding_vector_group: WVectorGroup,
        bus: PFTypes.StationCubicle,  # noqa: ARG002
    ) -> UniqueTuple[Phase]:
        phases = [
            Phase[PFPhase3PH.A.name],
            Phase[PFPhase3PH.B.name],
            Phase[PFPhase3PH.C.name],
        ]
        if winding_vector_group in (WVectorGroup.YN, WVectorGroup.ZN):
            phases = [*phases, Phase.N]

        return phases


def export_powerfactory_data(  # noqa: PLR0913
    *,
    export_path: pathlib.Path,
    project_name: str,
    powerfactory_user_profile: str = "",
    powerfactory_path: pathlib.Path = POWERFACTORY_PATH,
    powerfactory_version: str = POWERFACTORY_VERSION,
    python_version: str = PYTHON_VERSION,
    logging_level: int = logging.DEBUG,
    log_file_path: pathlib.Path | None = None,
    topology_name: str | None = None,
    topology_case_name: str | None = None,
    steadystate_case_name: str | None = None,
    study_case_names: list[str] | None = None,
) -> None:
    """Export powerfactory data to json files using PowerFactoryExporter running in process.

    A grid given in DIgSILENT PowerFactory is exported to three json files with given schema.
    The whole grid data is separated into topology (raw assets), topology_case (binary switching info and out of service
    info) and steadystate_case (operation points).
    When the code execution is complete, the process is terminated and the connection to PowerFactory is closed.

        Arguments:
            export_path {pathlib.Path} -- the directory where the exported json files are saved
            project_name {str} -- project name in PowerFactory to which the grid belongs
            powerfactory_user_profile {str} -- user profile for login in PowerFactory  (default: {""})
            powerfactory_path {pathlib.Path} -- installation directory of PowerFactory (hard-coded in interface.py)
            powerfactory_version {str} -- version number of PowerFactory (hard-coded in interface.py)
            python_version {str} -- version number of Python (hard-coded in interface.py)
            logging_level {int} -- flag for the level of logging criticality (default: {DEBUG})
            log_file_path {pathlib.Path} -- the file path of an external log file (default: {None})
            topology_name {str} -- the chosen file name for 'topology' data (default: {None})
            topology_case_name {str} -- the chosen file name for related 'topology_case' data (default: {None})
            steadystate_case_name {str} -- the chosen file name for related 'steadystate_case' data (default: {None})
            study_case_names {list[str]} -- a list of study cases to export (default: {None})

        Returns:
            None
    """

    process = PowerFactoryExporterProcess(
        project_name=project_name,
        export_path=export_path,
        powerfactory_user_profile=powerfactory_user_profile,
        powerfactory_path=powerfactory_path,
        powerfactory_version=powerfactory_version,
        python_version=python_version,
        logging_level=logging_level,
        log_file_path=log_file_path,
        topology_name=topology_name,
        topology_case_name=topology_case_name,
        steadystate_case_name=steadystate_case_name,
        study_case_names=study_case_names,
    )
    process.start()
    process.join()<|MERGE_RESOLUTION|>--- conflicted
+++ resolved
@@ -924,7 +924,7 @@
         """Create a symmetrical 2-windung transformer.
 
         The assignment of zero sequence quantities is depended from the wiring group as follows:
-<<<<<<< HEAD
+
         wiring group    |   Dy(n)  |   Y(N)d  | Yy or YNyn |   YNy   |   Yyn   |
         ________________|_______________________Transformer_____________________
         r_fe1           |   yes    |   yes    |    yes     |   yes   |   yes   |
@@ -943,30 +943,10 @@
         x0              |   yes*   |   none   |    yes     |   None  |   yes°  |
 
         * Results from uk0 resp. uk0r.
-          Since the magnetising impedance Zm0 cannot be separated from Zk0 due to delta winding, it is assumed that Zm0 is included in Zk0.
+          As the magnetising impedance Zm0 cannot be separated from Zk0 due to delta winding, it is assumed that Zm0 is included in Zk0.
           Thus, only the results from uk0 resp. uk0r, which represent the total zero sequence loop impedance, are stored in r0 and x0.
         ° Total leakage impedance from uk0 and uk0r (zero sequence) is assigned to the side where the transformer star point terminal is available.
-=======
-        wiring group    |   Dy(n)   |   Y(N)d   |   Y(N)y(n)
-        __________________________Transformer________________
-        r_fe1           |   yes     |   yes     |   yes
-        x_h1            |   yes     |   yes     |   yes
-        r_fe0           |   none    |   none    |   yes
-        x_h0            |   none    |   none    |   yes
-        __________________________Winding HV_________________
-        r1              |   yes     |   yes     |   yes
-        x1              |   yes     |   yes     |   yes
-        r0              |   none    |   yes*    |   yes
-        x0              |   none    |   yes*    |   yes
-        __________________________Winding LV_________________
-        r1              |   yes     |   yes     |   yes
-        x1              |   yes     |   yes     |   yes
-        r0              |   yes*    |   none    |   yes
-        x0              |   yes*    |   none    |   yes
-
-        * Results from uk0 resp. Zk0 instead of Zm0, as the magnetising impedance Zm0 cannot be separated from Zk0 due to delta wiring group.
-
->>>>>>> e91e7849
+
         Arguments:
             transformer_2w  {PFTypes.Transformer2W} -- the powerfactory transformer data object
             grid_name {str} -- the name of the grid the transformer is located
