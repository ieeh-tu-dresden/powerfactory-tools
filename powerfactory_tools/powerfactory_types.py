--- conflicted
+++ resolved
@@ -573,14 +573,16 @@
             object_to_copy: PowerFactoryTypes.DataObject | Sequence[PowerFactoryTypes.DataObject],
             concat_name_part: str | int = "",
             /,
-        ) -> PowerFactoryTypes.DataObject | None: ...
+        ) -> PowerFactoryTypes.DataObject | None:
+            ...
 
         def CreateObject(  # noqa: N802
             self,
             class_name: str,
             name: str | int | None,
             /,
-        ) -> PowerFactoryTypes.DataObject | None: ...
+        ) -> PowerFactoryTypes.DataObject | None:
+            ...
 
         def CopyData(self, source: PowerFactoryTypes.DataObject) -> int:  # noqa: N802
             ...
@@ -596,7 +598,8 @@
             name: str,
             recursive: bool = False,  # noqa: FBT001, FBT002
             /,
-        ) -> Sequence[PowerFactoryTypes.DataObject]: ...
+        ) -> Sequence[PowerFactoryTypes.DataObject]:
+            ...
 
         def GetParent(self) -> PowerFactoryTypes.DataObject | None:  # noqa: N802
             ...
@@ -614,9 +617,11 @@
             self,
             time: int,  # Time in seconds since 01.01.1970 00:00:00
             /,
-        ) -> int: ...
-
-    class DataDir(DataObject, Protocol): ...
+        ) -> int:
+            ...
+
+    class DataDir(DataObject, Protocol):
+        ...
 
     class GridDiagram(DataObject, Protocol):  # PFClassId.GRID_GRAPHIC
         ...
@@ -657,12 +662,14 @@
         def ApplyNetworkState(  # noqa: N802
             self,
             other: PowerFactoryTypes.DataObject,  # the other study case to copy from: grids, scenarios and network variations configuration
-        ) -> Literal[0, 1, 2, 3, 4, 5]: ...
+        ) -> Literal[0, 1, 2, 3, 4, 5]:
+            ...
 
         def ApplyStudyTime(  # noqa: N802
             self,
             other: PowerFactoryTypes.DataObject,  # the other study case to copy from: study time
-        ) -> Literal[0, 1, 2, 3, 4]: ...
+        ) -> Literal[0, 1, 2, 3, 4]:
+            ...
 
         def Consolidate(self) -> bool:  # noqa: N802
             ...
@@ -673,7 +680,8 @@
         def SetStudyTime(  # noqa: N802
             self,
             date_time: int,  # Seconds since 01.01.1970 00:00:00.
-        ) -> None: ...
+        ) -> None:
+            ...
 
     class GridVariant(DataObject, Protocol):  # PFClassId.VARIANT
         def Activate(self) -> bool:  # noqa: N802
@@ -688,7 +696,8 @@
             activation_time: int,  # Activation time of the new expansion stage in seconds since 01.01.1970 00:00:00
             activate: int,  # 1 - Activate (should be dafault); 0 - do not activate
             /,
-        ) -> bool: ...
+        ) -> bool:
+            ...
 
     class GridVariantStage(DataObject, Protocol):  # PFClassId.VARIANT_STAGE
         tAcTime: str  # noqa: N815
@@ -718,7 +727,8 @@
         ufacA: float  # noqa: N815
         ufacB: float  # noqa: N815
 
-    class Substation(DataObject, Protocol): ...
+    class Substation(DataObject, Protocol):
+        ...
 
     class LoadType(DataObject, Protocol):  # PFClassId.LOAD_TYPE_GENERAL
         loddy: float  # portion of dynamic part of ZIP load model in RMS simulation (100 = 100% dynamic)
@@ -866,7 +876,8 @@
         def GetConnectedMainBuses(  # noqa: N802
             self,
             consider_switches: bool = True,  # noqa: FBT001, FBT002
-        ) -> Sequence[PowerFactoryTypes.StationCubicle]: ...
+        ) -> Sequence[PowerFactoryTypes.StationCubicle]:
+            ...
 
         def GetEquivalentTerminals(self) -> Sequence[PowerFactoryTypes.Terminal]:  # noqa: N802
             # Euqivalent means that those terminals are topologically connected only by
@@ -914,7 +925,8 @@
     class ControllerBase(DataObject, Protocol):
         c_pmod: PowerFactoryTypes.CompoundModel | None
 
-    class SecondaryController(ControllerBase, Protocol): ...
+    class SecondaryController(ControllerBase, Protocol):
+        ...
 
     class StationController(ControllerBase, Protocol):  # PFClassId.STATION_CONTROLLER
         i_ctrl: ExternalQCtrlMode
@@ -1095,7 +1107,8 @@
         bus1: PowerFactoryTypes.StationCubicle | None
         bus2: PowerFactoryTypes.StationCubicle | None
 
-    class BFuse(Fuse, Protocol): ...
+    class BFuse(Fuse, Protocol):
+        ...
 
     class EFuse(Fuse, Protocol):
         fold_id: PowerFactoryTypes.StationCubicle
@@ -1149,7 +1162,8 @@
     class DslModel(DataObject, Protocol):  # PFClassId.DSL_MODEL
         ...
 
-    class Events(DataObject, Protocol): ...
+    class Events(DataObject, Protocol):
+        ...
 
     class Selection(DataObject, Protocol):  # PFClassId.SELECTION
         iused: SelectionTarget
@@ -1159,7 +1173,8 @@
             self,
             element: PowerFactoryTypes.DataObject | list[PowerFactoryTypes.DataObject],
             /,
-        ) -> None: ...
+        ) -> None:
+            ...
 
         def All(self) -> Sequence[PowerFactoryTypes.DataObject]:  # noqa: N802
             ...
@@ -1168,7 +1183,8 @@
             self,
             class_name: str,
             /,
-        ) -> Sequence[PowerFactoryTypes.DataObject]: ...
+        ) -> Sequence[PowerFactoryTypes.DataObject]:
+            ...
 
         def AllElm(self) -> Sequence[PowerFactoryTypes.Element]:  # noqa: N802
             ...
@@ -1183,13 +1199,15 @@
             self,
             var_name: str,
             /,
-        ) -> None: ...
+        ) -> None:
+            ...
 
         def AddVars(  # noqa: N802
             self,
             var_filter: str,  # e.g.: "e:*"
             /,
-        ) -> None: ...
+        ) -> None:
+            ...
 
         def ClearVars(self) -> None:  # noqa: N802
             ...
@@ -1213,7 +1231,8 @@
             self,
             var_name: str,
             /,
-        ) -> bool: ...
+        ) -> bool:
+            ...
 
         def PrintAllValues(self) -> None:  # noqa: N802
             ...
@@ -1230,7 +1249,8 @@
             element: PowerFactoryTypes.DataObject,
             var_name: str,
             /,
-        ) -> int: ...
+        ) -> int:
+            ...
 
         def Clear(self) -> int:  # noqa: N802  # Always 0 and can be ignored
             """Clears all data (calculation results) written to the result file.
@@ -1245,7 +1265,8 @@
             var_name: str,
             start_col: int,
             /,
-        ) -> int: ...
+        ) -> int:
+            ...
 
         def FinishWriting(self) -> None:  # noqa: N802
             """Closes the result object after writing."""
@@ -1439,7 +1460,8 @@
             name: str,
             value: PowerFactoryTypes.DataObject,
             /,
-        ) -> int: ...
+        ) -> int:
+            ...
 
         def Execute(self) -> int:  # noqa: N802
             ...
@@ -1474,7 +1496,8 @@
             self,
             command: str,
             /,
-        ) -> None: ...
+        ) -> None:
+            ...
 
         def GetActiveProject(self) -> PowerFactoryTypes.Project | None:  # noqa: N802
             ...
@@ -1486,7 +1509,8 @@
             self,
             varied_folder: PowerFactoryTypes.DataObject,
             /,
-        ) -> Sequence[PowerFactoryTypes.GridVariantStage]: ...
+        ) -> Sequence[PowerFactoryTypes.GridVariantStage]:
+            ...
 
         def GetActiveNetworkVariations(self) -> Sequence[PowerFactoryTypes.GridVariant]:  # noqa: N802
             ...
@@ -1499,13 +1523,15 @@
             class_name: str,
             attribute_name: str,
             /,
-        ) -> str: ...
+        ) -> str:
+            ...
 
         def GetBorderCubicles(  # noqa: N802
             self,
             element: PowerFactoryTypes.Element,  # element from which the search for border cubicles starts
             /,
-        ) -> Sequence[PowerFactoryTypes.StationCubicle]: ...
+        ) -> Sequence[PowerFactoryTypes.StationCubicle]:
+            ...
 
         def GetCalcRelevantObjects(  # noqa: N802
             self,
@@ -1514,7 +1540,8 @@
             topo_elements_only: int = 0,
             b_ac_schemes: int = 0,
             /,
-        ) -> Sequence[PowerFactoryTypes.DataObject]: ...
+        ) -> Sequence[PowerFactoryTypes.DataObject]:
+            ...
 
         def GetCurrentScript(self) -> PowerFactoryTypes.Script | None:  # noqa: N802
             ...
@@ -1523,13 +1550,13 @@
             self,
             name: str,
             /,
-        ) -> PowerFactoryTypes.DataObject: ...
+        ) -> PowerFactoryTypes.DataObject:
+            ...
 
         def GetFromStudyCase(  # noqa: N802
             self,
             class_name: str,
             /,
-<<<<<<< HEAD
         ) -> PowerFactoryTypes.DataObject:
             """Returns the first found object of class “className” from the currently active study case.
 
@@ -1538,15 +1565,13 @@
             menue load-flow, short-circuit, transient simulation, etc.
             """
             ...
-=======
-        ) -> PowerFactoryTypes.DataObject: ...
->>>>>>> 44f0e476
 
         def PostCommand(  # noqa: N802
             self,
             command: Literal["exit"],
             /,
-        ) -> None: ...
+        ) -> None:
+            ...
 
         def ResetCalculation(self) -> None:  # noqa: N802
             ...
@@ -1560,7 +1585,8 @@
             password: str | None = None,
             command_line_arguments: str | None = None,
             /,
-        ) -> PowerFactoryTypes.Application: ...
+        ) -> PowerFactoryTypes.Application:
+            ...
 
 
 ValidPFPrimitive = PowerFactoryTypes.DataObject | str | bool | int | float | None
