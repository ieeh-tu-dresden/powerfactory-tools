# :author: Sasan Jacob Rasti <sasan_jacob.rasti@tu-dresden.de>
# :author: Sebastian Krahmer <sebastian.krahmer@tu-dresden.de>
# :copyright: Copyright (c) Institute of Electrical Power Systems and High Voltage Engineering - TU Dresden, 2022-2023.
# :license: BSD 3-Clause

from __future__ import annotations

import enum
from typing import TYPE_CHECKING
from typing import Literal
from typing import Protocol

if TYPE_CHECKING:
    from collections.abc import Sequence


class PFClassId(enum.Enum):
    AREA = "ElmArea"
    COMPOSITE_GRID_ELEMENT = "ElmFolder"
    COUPLER = "ElmCoup"
    CUBICLE = "StaCubic"
    CURRENT_SOURCE_AC = "ElmIac"
    EXTERNAL_GRID = "ElmXNet"
    DATETIME = "SetTime"
    FOLDER = "IntFolder"
    FUSE = "RelFuse"
    FUSE_TYPE = "TypFuse"
    GENERATOR = "ElmGenstat"
    GRID = "ElmNet"
    GRID_GRAPHIC = "IntGrfnet"
    LINE = "ElmLne"
    LINE_TYPE = "TypLne"
    LOAD = "ElmLod"
    LOAD_LV = "ElmLodLv"
    LOAD_LV_PART = "ElmLodlvp"
    LOAD_MV = "ElmLodMv"
    LOAD_TYPE_GENERAL = "TypLod"
    LOAD_TYPE_HARMONIC = "TypHmccur"
    PROJECT_SETTINGS = "SetPrj"
    PVSYSTEM = "ElmPvsys"
    REFERENCE = "IntRef"
    RESULT = "ElmRes"
    SCENARIO = "IntScenario"
    SETTINGS_FOLDER = "SetFold"
    SETTINGS_FOLDER_UNITS = "IntUnit"
<<<<<<< HEAD
    SPECIALIZED_PROJECT_FOLDER = "IntPrjfolder"
    STATION_CONTROLLER = "ElmStactrl"
=======
    PROJECT_FOLDER = "IntPrjfolder"  # Specialized Folder
>>>>>>> dfc9170e
    STUDY_CASE = "IntCase"
    SWITCH = "StaSwitch"
    TEMPLATE = "IntTemplate"
    TERMINAL = "ElmTerm"
    TRANSFORMER_2W = "ElmTr2"
    TRANSFORMER_2W_TYPE = "TypTr2"
    TRANSFORMER_3W = "ElmTr3"
    TRANSFORMER_3W_TYPE = "TypTr3"
    UNIT_VARIABLE = "SetVariable"
    VARIABLE_MONITOR = "IntMon"  # Variable monitor definition
    VARIANT = "IntScheme"
    VARIANT_CONFIG = "IntAcscheme"
    VARIANT_STAGE = "IntSstage"
    ZONE = "ElmZone"


class FolderType(enum.Enum):
    CB_RATINGS = "cbrat"
    CIM_MODEL = "cim"
    CHARACTERISTICS = "chars"
    COMMON_MODE_FAILURES = "common"
    DEMAND_TRANSFERS = "demand"
    DIAGRAMS = "dia"
    EQUIPMENT_TYPE_LIBRARY = "equip"
    FAULTS = "fault"
    GENERIC = "gen"
    GENERATOR_COST_CURVES = "cstgen"
    GENERATOR_EFFICIENCY_CURVES = "effgen"
    LIBRARY = "lib"
    MVAR_LIMIT_CURVES = "mvar"
    NETWORK_DATA = "netdat"
    NETWORK_MODEL = "netmod"
    OPERATIONAL_LIBRARY = "oplib"
    OPERATION_SCENARIOS = "scen"
    OUTAGES = "outage"
    QP_CURVES = "qpc"
    PROBABILISTIC_ASSESSMENT = "rnd"
    RUNNING_ARRANGEMENTS = "ra"
    REMEDIAL_ACTION_SCHEMES = "ras"
    SCRIPTS = "script"
    STATION_WARE = "sw"
    STUDY_CASES = "study"
    TABLE_REPORTS = "report"
    TARIFFS = "tariff"
    TEMPLATES = "templ"
    THERMAL_RATINGS = "therm"
    USER_DEFINED_MODELS = "blk"
    VARIATIONS = "scheme"
    V_CONTROL_CURVES = "ucc"


class LocalQCtrlMode(enum.Enum):
    U_CONST = "constv"
    COSPHI_CONST = "constc"
    Q_CONST = "constq"
    Q_U = "qvchar"
    Q_P = "qpchar"
    COSPHI_P = "cpchar"
    U_Q_DROOP = "vdroop"
    U_I_DROOP = "idroop"


class CtrlMode(enum.IntEnum):
    U = 0
    Q = 1
    COSPHI = 2
    TANPHI = 3


class CosPhiChar(enum.IntEnum):
    CONST = 0
    P = 1
    U = 2


class QChar(enum.IntEnum):
    CONST = 0
    U = 1
    P = 2


class IOpt(enum.IntEnum):
    S_COSPHI = 0
    P_COSPHI = 1
    U_I_COSPHI = 2
    E_COSPHI = 3


class CtrlVoltageRef(enum.IntEnum):
    POS_SEQ = 0  # positive sequence value of voltage
    AVG = 1  # average value of voltage
    A = 2
    B = 3
    C = 4
    AB = 5
    BC = 6
    CA = 7


class TerminalPhaseConnectionType(enum.IntEnum):
    THREE_PH = 0
    THREE_PH_N = 1
    BI = 2
    BI_N = 3
    TWO_PH = 4
    TWO_PH_N = 5
    ONE_PH = 6
    ONE_PH_N = 7
    N = 8


class GeneratorPhaseConnectionType(enum.IntEnum):
    THREE_PH_D = 0
    THREE_PH_PH_E = 1
    ONE_PH_PH_E = 2
    ONE_PH_PH_N = 3
    ONE_PH_PH_PH = 4


class LoadLVPhaseConnectionType(enum.IntEnum):
    THREE_PH_D = 0
    THREE_PH_PH_E = 2
    THREE_PH_YN = 3
    TWO_PH_PH_E = 4
    TWO_PH_YN = 5
    ONE_PH_PH_PH = 7
    ONE_PH_PH_N = 8
    ONE_PH_PH_E = 9


class LoadPhaseConnectionType(enum.Enum):
    THREE_PH_D = "3PH-'D'"
    THREE_PH_PH_E = "3PH PH-E"
    THREE_PH_YN = "3PH-'YN'"
    TWO_PH_PH_E = "2PH PH-E"
    TWO_PH_YN = "2PH-'YN'"
    ONE_PH_PH_PH = "1PH PH-PH"
    ONE_PH_PH_N = "1PH PH-N"
    ONE_PH_PH_E = "1PH PH-E"


class PFRecap(enum.IntEnum):
    OE = 0
    UE = 1


class QOrient(enum.IntEnum):
    Q_POS = 0
    Q_NEG = 1


class NodeType(enum.IntEnum):
    BUS_BAR = 0
    JUNCTION_NODE = 1
    INTERNAL_NODE = 2


class QCtrlTypes(enum.Enum):
    U_CONST = "constv"
    VDROOP = "vdroop"
    IDROOP = "idroop"
    Q_CONST = "constq"
    Q_P = "qpchar"
    Q_U = "qvchar"
    COSPHI_CONST = "constc"
    COSPHI_P = "cpchar"


class ModeInpLoad(enum.Enum):
    DEF = "DEF"
    PQ = "PQ"
    PC = "PC"
    IC = "IC"
    SC = "SC"
    QC = "QC"
    IP = "IP"
    SP = "SP"
    SQ = "SQ"


class ModeInpGen(enum.Enum):
    DEF = "DEF"
    PQ = "PQ"
    PC = "PC"
    SC = "SC"
    QC = "QC"
    SP = "SP"
    SQ = "SQ"


class ModeInpMV(enum.Enum):
    PC = "PC"
    SC = "SC"
    EC = "EC"


class BusType(enum.Enum):
    SL = "SL"
    PV = "PV"
    PQ = "PQ"


class Vector(enum.Enum):
    Y = "Y"
    YN = "YN"
    Z = "Z"
    ZN = "ZN"
    D = "D"


class GeneratorSystemType(enum.Enum):
    COAL = "coal"
    OIL = "oil"
    GAS = "gas"
    DIESEL = "dies"
    NUCLEAR = "nuc"
    HYDRO = "hydr"
    PUMP_STORAGE = "pump"
    WIND = "wgen"
    BIOGAS = "bgas"
    SOLAR = "sol"
    PV = "pv"
    RENEWABLE_ENERGY = "reng"
    FUELCELL = "fc"
    PEAT = "peat"
    STAT_GEN = "stg"
    HVDC = "hvdc"
    REACTIVE_POWER_COMPENSATOR = "rpc"
    BATTERY_STORAGE = "stor"
    EXTERNAL_GRID_EQUIVALENT = "net"
    OTHER = "othg"


class VectorGroup(enum.Enum):
    Dd0 = "Dd0"
    Yy0 = "Yy0"
    YNy0 = "YNy0"
    Yyn0 = "Yyn0"
    YNyn0 = "YNyn0"
    Dz0 = "Dz0"
    Dzn0 = "Dzn0"
    Zd0 = "Zd0"
    ZNd0 = "ZNd0"
    Dyn1 = "Dyn1"
    Dy5 = "Dy5"
    Dyn5 = "Dyn5"
    Yd5 = "Yd5"
    YNd5 = "YNd5"
    YNyn5 = "YNyn5"
    Yz5 = "Yz5"
    YNz5 = "YNz5"
    Yzn5 = "Yzn5"
    YNzn5 = "YNzn5"
    Dd6 = "Dd6"
    Yy6 = "Yy6"
    YNy6 = "YNy6"
    Yyn6 = "Yyn6"
    YNyn6 = "YNyn6"
    Dz6 = "Dz6"
    Dzn6 = "Dzn6"
    Zd6 = "Zd6"
    ZNd6 = "ZNd6"
    Dyn7 = "Dyn7"
    Dy11 = "Dy11"
    Dyn11 = "Dyn11"
    Yd11 = "Yd11"
    YNd11 = "YNd11"
    Yz11 = "Yz11"
    YNz11 = "YNz11"
    Yzn11 = "Yzn11"
    YNzn11 = "YNzn11"


class TrfPhaseTechnology(enum.IntEnum):
    SINGLE_PH_E = 1
    SINGLE_PH = 2
    THREE_PH = 3


class TrfTapSide(enum.IntEnum):
    HV = 0
    LV = 1


class TrfNeutralConnectionType(enum.IntEnum):
    NO = 0
    ABC_N = 1
    HV = 2  # separate at HV side
    LV = 3  # separate at LV side
    HV_LV = 4  # separate at HV and LV side


class TrfNeutralPointState(enum.IntEnum):
    EARTHED = 0
    ISOLATED = 1


class MetricPrefix(enum.Enum):
    a = "a"
    f = "f"
    p = "p"
    n = "n"
    u = "u"
    m = "m"
    EMPTY = ""
    k = "k"
    M = "M"
    G = "G"
    T = "T"
    P = "P"
    E = "E"


class Currency(enum.Enum):
    USD = "USD"
    EUR = "EUR"
    JPY = "JPY"
    GBP = "GBP"
    AUD = "AUD"
    CAD = "CAD"
    CHF = "CHF"
    CNY = "CNY"
    SEK = "SEK"
    MXN = "MXN"
    NZD = "NZD"
    SGD = "SGD"
    HKD = "HKD"
    NOK = "NOK"
    KRW = "KRW"
    TRY = "TRY"
    INR = "INR"
    RUB = "RUB"
    BRL = "BRL"
    ZAR = "ZAR"
    CLP = "CLP"


class ISym(enum.IntEnum):
    SYM = 0
    ASYM = 1


class VoltageSystemType(enum.IntEnum):
    AC = 0
    DC = 1


class FuseCharacteristicType(enum.Enum):
    NS = 0
    NH = 1
    HH = 2


class UnitSystem(enum.IntEnum):
    METRIC = 0
    ENG_TRANSMISSION = 1
    ENG_INDUSTRY = 2


class Phase3PH(enum.Enum):
    A = "L1"
    B = "L2"
    C = "L3"
    N = "N"


class Phase2PH(enum.Enum):
    A = "DP1"
    B = "DP2"
    N = "N"


class Phase1PH(enum.Enum):
    A = "SP"
    N = "N"


class TerminalVoltageSystemType(enum.IntEnum):
    DC = 0
    AC = 1
    ACBI = 2


class HarmonicSourceSystemType(enum.IntEnum):
    SYMMETIRC = 0
    UNSYMMETRIC = 1
    IEC_61000 = 2


class HarmonicLoadModelType(enum.IntEnum):
    IMPEDANCE_TYPE_1 = 0
    CURRENT_SOURCE = 1
    IMPEDANCE_TYPE_2 = 2


class NetworkCalcType(enum.IntEnum):
    AC_SYM_POSITIVE_SEQUENCE = 0
    AC_UNSYM_ABC = 1  # unsym. 3-Phase(abc)


class NetworkExtendedCalcType(enum.IntEnum):
    AC_SYM_POSITIVE_SEQUENCE = 0
    AC_UNSYM_ABC = 1  # unsym. 3-Phase(abc)
    DC = 2


class TemperatureDependencyType(enum.IntEnum):
    DEFAULT_20_DEGREE = 0
    MAX_OPERATION_TEMP = 1
    OPERATION_TEMP = 2
    USER_TEMP = 3


class TimeSimulationType(enum.Enum):
    RMS = "rms"
    EMT = "ins"


class TimeSimulationNetworkCalcType(enum.Enum):
    AC_SYM_POSITIVE_SEQUENCE = "sym"
    AC_UNSYM_ABC = "rst"  # unsym. 3-Phase(abc)


class CalculationType(enum.IntEnum):  # only excerpt
    ALL_CALCULATIONS = 0
    RELIABILITY_MONTE_CARLO = 1
    RELIABILITY_ENUMERATION = 2
    MODAL_ANALYSIS = 5  # Eigenvalues
    HARMONICS = 6
    MONITORING = 7
    TRIGGERED = 8
    FREQUENCY_SWEEP = 9
    VOLTAGE_SAGS = 10
    SHORT_CIRCUIT_SWEEP = 11
    ONLINE_PFM = 12
    CONTINGENCY_ANALYSIS = 13
    OPF_BEFORE_OPTIMISATION = 14
    OPF_AFTER_OPTIMISATION = 15
    SHORT_CIRCUIT = 16
    FFT_CALCULATION = 17
    SHORT_CIRCUIT_EMT = 18
    FLICKER = 19
    QUASI_DYNAMIC_SIMULATION = 29
    PROTECTION = 30
    SENSITIVITY_FACTORS = 31


class CalculationCommand(enum.Enum):  # only excerpt
    CONTINGENCY_ANALYSIS = "ComContingency"
    FLICKER = "ComFlickermeter"
    FREQUENCY_SWEEP = "ComFsweep"
    GRAPHIC_LAYOUT_TOOL = "ComSgllayout"
    HARMONICS = "ComHldf"
    LOAD_FLOW = "ComLdf"
    MODAL_ANALYSIS = "ComMod"
    RESULT_EXPORT = "ComRes"
    SENSITIVITY_ANALYSIS = "ComVstab"
    SHORT_CIRCUIT = "ComShc"
    SHORT_CIRCUIT_SWEEP = "ComShctrace"
    TIME_DOMAIN_SIMULATION = "ComSim"
    TIME_DOMAIN_SIMULATION_START = "ComInc"


class SelectionTarget(enum.IntEnum):  # only excerpt
    CONTINGENCY_ANALYSIS = 0
    SHORT_CIRCUIT = 1
    OUTPUTS = 2
    GENERAL = 5
    SGL_LAYOUT = 23


class SelectionType(enum.IntEnum):
    K_NEIGHBORHOOD = 0
    GRIDS = 1
    FEEDERS = 2
    INTERCHANGE_NEIGHBORHOOD = 3


class ResultExportMode(enum.IntEnum):
    INTERNAL_OUTPUT_WINDOW = 0
    WINDOWS_CLIPBOARD = 1
    MEASUREMENT_DATA_FILE = 2  # ElmFile
    COMTRADE = 3
    TEXT_FILE = 4
    PSSPLT_VERSION_2 = 5
    CSV = 6
    DATABSE = 7


class ResultExportColumnHeadingElement(enum.IntEnum):
    NONE = 0
    NAME = 1
    SHORT_PATH_AND_NAME = 2
    PATH_AND_NAME = 3
    FOREIGN_KEY = 4


class ResultExportColumnHeadingVariable(enum.IntEnum):
    NONE = 0
    NAME = 1
    SHORT_DESCRIPTION = 2
    FULL_DESCRIPTION = 3


class ResultExportIntervalFilter(enum.IntEnum):
    NONE = 0
    UNDERSAMPLING = 1
    SYMMETRIC_MEAN_VALUE = 2
    FLOATING_SYMMETRIC_MEAN_VALUE = 3


class PowerFactoryTypes:
    class DataObject(Protocol):
        loc_name: str
        fold_id: PowerFactoryTypes.DataObject | None

<<<<<<< HEAD
        def AddCopy(  # noqa: N802
=======
        def GetClassName(self) -> str:  # noqa: N802
            ...

        def GetContents(  # noqa: N802
>>>>>>> dfc9170e
            self,
            object_to_copy: PowerFactoryTypes.DataObject | Sequence[PowerFactoryTypes.DataObject],
            concat_name_part: str | int = "",
            /,
        ) -> PowerFactoryTypes.DataObject | None:
            ...

        def CreateObject(  # noqa: N802
            self,
            class_name: str,
            name: str | int | None,
            /,
        ) -> PowerFactoryTypes.DataObject | None:
            ...

        def CopyData(self, source: PowerFactoryTypes.DataObject) -> int:  # noqa: N802
            ...

        def Delete(self) -> int:  # noqa: N802
            ...

        def GetClassName(self) -> str:  # noqa: N802
            ...

        def GetContents(  # noqa: N802
            self,
            name: str,
            recursive: bool = False,  # noqa: FBT001, FBT002
            /,
        ) -> Sequence[PowerFactoryTypes.DataObject]:
            ...

        def GetParent(self) -> PowerFactoryTypes.DataObject | None:  # noqa: N802
            ...

        def IsCalcRelevant(self) -> int:  # noqa: N802
            ...

        def IsEarthed(self) -> int:  # noqa: N802
            ...

        def IsEnergized(self) -> int:  # noqa: N802
            ...

        def IsObjectActive(  # noqa: N802  # Check if an object is active for specific time.
            self,
            time: int,  # Time in seconds since 01.01.1970 00:00:00
            /,
        ) -> int:
            ...

    class DataDir(DataObject, Protocol):
        ...

    class GridDiagram(DataObject, Protocol):  # PFClassId.GRID_GRAPHIC
        ...

    class Graph(DataObject, Protocol):
        sSymName: str  # noqa: N815
        pDataObj: PowerFactoryTypes.DataObject | None  # noqa: N815
        rCenterX: float  # noqa: N815
        rCenterY: float  # noqa: N815
        rSizeX: float  # noqa: N815
        rSizeY: float  # noqa: N815
        iRot: int  # noqa: N815
        iLevel: int  # noqa: N815
        iCol: int  # noqa: N815
        iCollapsed: bool  # noqa: N815
        iIndLS: int  # noqa: N815
        iVis: bool  # noqa: N815

    class Project(DataObject, Protocol):
        pPrjSettings: PowerFactoryTypes.ProjectSettings  # noqa: N815

        def Deactivate(self) -> bool:  # noqa: N802
            ...

    class Scenario(DataObject, Protocol):  # PFClassId.SCENARIO
        def Activate(self) -> bool:  # noqa: N802
            ...

        def Deactivate(self) -> bool:  # noqa: N802
            ...

    class StudyCase(DataObject, Protocol):  # PFClassId.STUDY_CASE
        iStudyTime: int  # noqa: N815

        def Activate(self) -> bool:  # noqa: N802
            ...

        def ApplyNetworkState(  # noqa: N802
            self,
            other: PowerFactoryTypes.DataObject,  # the other study case to copy from: grids, scenarios and network variations configuration
        ) -> Literal[0, 1, 2, 3, 4, 5]:
            ...

        def ApplyStudyTime(  # noqa: N802
            self,
            other: PowerFactoryTypes.DataObject,  # the other study case to copy from: study time
        ) -> Literal[0, 1, 2, 3, 4]:
            ...

        def Consolidate(self) -> bool:  # noqa: N802
            ...

        def Deactivate(self) -> bool:  # noqa: N802
            ...

        def SetStudyTime(  # noqa: N802
            self,
            date_time: int,  # Seconds since 01.01.1970 00:00:00.
        ) -> None:
            ...

    class GridVariant(DataObject, Protocol):  # PFClassId.VARIANT
        def Activate(self) -> bool:  # noqa: N802
            ...

        def Deactivate(self) -> bool:  # noqa: N802
            ...

        def NewStage(  # noqa: N802
            self,
            name: str,
            activation_time: int,  # Activation time of the new expansion stage in seconds since 01.01.1970 00:00:00
            activate: int,  # bool: 1 - Activate (should be dafault); 0 - do not activate
            /,
        ) -> bool:
            ...

    class GridVariantStage(DataObject, Protocol):  # PFClassId.VARIANT_STAGE
        tAcTime: str  # noqa: N815
        iExclude: int  # noqa: N815

        def Activate(self) -> bool:  # noqa: N802
            ...

        def GetVariation(self) -> PowerFactoryTypes.GridVariant:  # noqa: N802
            ...

    class ProjectSettings(DataObject, Protocol):  # PFClassId.PROJECT_SETTINGS
        extDataDir: str  # noqa: N815
        ilenunit: UnitSystem
        clenexp: MetricPrefix  # Lengths
        cspqexp: MetricPrefix  # Loads etc.
        cspqexpgen: MetricPrefix  # Generators etc.
        currency: Currency

    class UnitConversionSetting(DataObject, Protocol):
        filtclass: Sequence[str]
        filtvar: str
        digunit: str
        cdigexp: MetricPrefix
        userunit: str
        cuserexp: MetricPrefix
        ufacA: float  # noqa: N815
        ufacB: float  # noqa: N815

    class Substation(DataObject, Protocol):
        ...

    class LoadType(DataObject, Protocol):  # PFClassId.LOAD_TYPE_GENERAL
        loddy: float  # portion of dynamic part of ZIP load model in RMS simulation (100 = 100% dynamic)
<<<<<<< HEAD
        systp: bool  # VoltageSystemType
=======
        systp: Literal[0, 1]  # VoltageSystemType
>>>>>>> dfc9170e
        phtech: str  # LoadPhaseConnectionType

        aP: float  # noqa: N815  # a-portion of the active power in relation to ZIP load model
        bP: float  # noqa: N815  # b-portion of the active power in relation to ZIP load model
        cP: float  # noqa: N815  # c-portion of the active power in relation to ZIP load model
        kpu0: float  # exponent of the a-portion of the active power in relation to ZIP load model
        kpu1: float  # exponent of the b-portion of the active power in relation to ZIP load model
        kpu: float  # exponent of the c-portion of the active power in relation to ZIP load model

        aQ: float  # noqa: N815  # a-portion of the reactive power in relation to ZIP load model
        bQ: float  # noqa: N815  # b-portion of the reactive power in relation to ZIP load model
        cQ: float  # noqa: N815  # c-portion of the reactive power in relation to ZIP load model
        kqu0: float  # exponent of the a-portion of the reactive power in relation to ZIP load model
        kqu1: float  # exponent of the b-portion of the reactive power in relation to ZIP load model
        kqu: float  # exponent of the c-portion of the reactive power in relation to ZIP load model

        i_crsc: Literal[0, 1, 2]  # HarmonicLoadModelType
        i_pure: int  # for harmonic load model type IMPEDANCE_TYPE_1; 0 - pure inductive/capacitive; 1 - mixed inductive/capacitive
        Prp: float  # for harmonic load model type IMPEDANCE_TYPE_2; static portion in percent
        pcf: float  # for harmonic load model type IMPEDANCE_TYPE_2; load factor correction in percent

    class LineType(DataObject, Protocol):  # PFClassId.LINE_TYPE
        uline: float  # rated voltage (kV)
        sline: float  # rated current (kA) when installed in soil
        InomAir: float  # rated current (kA) when installed in air
        rline: float  # resistance (Ohm/km) positive sequence components
        rline0: float  # resistance (Ohm/km) zero sequence components
        xline: float  # reactance (Ohm/km) positive sequence components
        xline0: float  # reactance (Ohm/km) zero sequence components
        gline: float  # conductance (µS/km) positive sequence components
        gline0: float  # conductance (µS/km) zero sequence components
        bline: float  # susceptance (µS/km) positive sequence components
        bline0: float  # susceptance (µS/km) zero sequence components

        nlnph: float  # no. of phase conducters
        nneutral: float  # no. of neutral conductors

<<<<<<< HEAD
        systp: bool  # VoltageSystemType
=======
        systp: Literal[0, 1]  # VoltageSystemType
>>>>>>> dfc9170e
        frnom: float  # nominal frequency the values x and b apply

    class LineNType(LineType, Protocol):
        rnline: float  # resistance (Ohm/km) natural neutral components
        rpnline: float  # resistance (Ohm/km) natural neutral-line couple components
        xnline: float  # reactance (Ohm/km) natural neutral components
        xpnline: float  # reactance (Ohm/km) natural neutral-line couple components
        gnline: float  # conductance (µS/km) natural neutral components
        gpnline: float  # conductance (µS/km) natural neutral-line couple components
        bnline: float  # susceptance (µS/km) natural neutral components
        bpnline: float  # susceptance (µS/km) natural neutral-line couple components

    class Transformer2WType(DataObject, Protocol):  # PFClassId.TRANSFORMER_2W_TYPE
        utrn_l: float  # reference voltage LV side
        utrn_h: float  # reference voltage HV side
        pfe: float  # Iron losses
        curmg: float  # no-load current
        pcutr: float  # Cupper losses
        strn: float  # rated power
        uktr: float  # short-circuit voltage in percentage (pos. seq.)
        uk0tr: float  # short-circuit voltage in percentage (zero. seq.)
        ur0tr: float  # real part of uk0tr
        r1pu: float
        r0pu: float
        x1pu: float
        x0pu: float
        zx0hl_n: float  # Zero Sequence Magnetising Impedance: Mag. Impedance / uk0
        rtox0_n: float  # Zero Sequence Magnetising R/X ratio: Mag. R/X
        itrdr: float  # Distribution of Leakage Resistances (p.u.): r, Pos.Seq. HV-Side
        itrdr_lv: float  # Distribution of Leakage Resistances (p.u.): r, Pos.Seq. LV-Side
        itrdl: float  # Distribution of Leakage Reactances (p.u.): x, Pos.Seq. HV-Side
        itrdl_lv: float  # Distribution of Leakage Reactances (p.u.): x, Pos.Seq. LV-Side
        zx0hl_h: float  # Distribution of Zero Sequ. Leakage-Impedances: z, Zero Seq. HV-Side
        zx0hl_l: float  # Distribution of Zero Sequ. Leakage-Impedances: z, Zero Seq. LV-Side
        x0tor0: float  # Zero Sequence Impedance: Ratio X0/R0

        vecgrp: str  # VectorGroup
<<<<<<< HEAD
        tr2cn_l: Literal["Y", "YN", "Z", "ZN", "D"]  # Vector  # vector at LV side
        tr2cn_h: Literal["Y", "YN", "Z", "ZN", "D"]  # Vector  # vector at HV side
        nt2ag: float

        tap_side: bool  # TrfTapSide
=======
        tr2cn_l: Vector  # vector at LV side
        tr2cn_h: Vector  # vector at HV side
        nt2ag: float

        tap_side: Literal[0, 1]  # TrfTapSide
>>>>>>> dfc9170e
        ntpmn: int
        ntpmx: int
        nntap0: int
        dutap: float
        phitr: float
        itapch: int
        itapch2: int

        nt2ph: Literal[1, 2, 3]  # TrfPhaseTechnology

    class Transformer3WType(DataObject, Protocol):  # PFClassId.TRANSFORMER_3W_TYPE
        ...

    class SwitchType(DataObject, Protocol):  # PFClassId.SWITCH
        Inom: float
        R_on: float
        X_on: float

<<<<<<< HEAD
    class HarmonicSourceType(DataObject, Protocol):
        i_usym: Literal[0, 1, 2]  # HarmonicSourceSystemType
=======
    class HarmonicSourceType(DataObject, Protocol):  # PFClassId.LOAD_TYPE_HARMONIC
        i_usym: HarmonicSourceSystemType
>>>>>>> dfc9170e

    class Coupler(DataObject, Protocol):  # PFClassId.COUPLER
        bus1: PowerFactoryTypes.StationCubicle | None
        bus2: PowerFactoryTypes.StationCubicle | None
        typ_id: PowerFactoryTypes.SwitchType | None
        cpSubstat: PowerFactoryTypes.Substation | None  # noqa: N815
        isclosed: bool
        desc: Sequence[str]

    class Grid(DataObject, Protocol):  # PFClassId.GRID
        def Activate(self) -> bool:  # noqa: N802
            ...

        def Deactivate(self) -> bool:  # noqa: N802
            ...

    class LineBase(DataObject, Protocol):
        cDisplayName: str  # noqa: N815
        desc: Sequence[str]
        outserv: bool

    class Terminal(DataObject, Protocol):  # PFClassId.TERMINAL
        cDisplayName: str  # noqa: N815
        ciEnergized: bool  # noqa: N815
        desc: Sequence[str]
        uknom: float
        iUsage: Literal[0, 1, 2]  # NodeType  # noqa: N815
        outserv: bool
        cStatName: str  # noqa: N815
        cpSubstat: PowerFactoryTypes.Substation | None  # noqa: N815
        cubics: Sequence[PowerFactoryTypes.StationCubicle]
        systype: Literal[0, 1, 2]  # TerminalVoltageSystemType
        phtech: Literal[0, 1, 2, 3, 4, 5, 6, 7, 8]  # TerminalPhaseConnectionType

    class StationCubicle(DataObject, Protocol):  # PFClassId.CUBICLE
        cterm: PowerFactoryTypes.Terminal
        obj_id: PowerFactoryTypes.Line | PowerFactoryTypes.Element | None
        nphase: int
        cPhInfo: str  # noqa: N815

    class Transformer2W(LineBase, Protocol):  # PFClassId.TRANSFORMER_2W
        buslv: PowerFactoryTypes.StationCubicle | None
        bushv: PowerFactoryTypes.StationCubicle | None
        ntnum: int
        typ_id: PowerFactoryTypes.Transformer2WType | None
        nntap: int

        cneutcon: Literal[0, 1, 2, 3, 4]  # TrfNeutralConnectionType
<<<<<<< HEAD
        cgnd_h: bool  # TrfNeutralPointState
        cgnd_l: bool  # TrfNeutralPointState
=======
        cgnd_h: Literal[0, 1]  # TrfNeutralPointState
        cgnd_l: Literal[0, 1]  # TrfNeutralPointState
>>>>>>> dfc9170e
        cpeter_h: bool
        cpeter_l: bool
        re0tr_h: float
        re0tr_l: float
        xe0tr_h: float
        xe0tr_l: float

    class Transformer3W(LineBase, Protocol):  # PFClassId.TRANSFORMER_3W
        buslv: PowerFactoryTypes.StationCubicle | None
        busmv: PowerFactoryTypes.StationCubicle | None
        bushv: PowerFactoryTypes.StationCubicle | None
        nt3nm: int
        typ_id: PowerFactoryTypes.Transformer3WType | None
        n3tapl: int
        n3tapm: int
        n3taph: int

    class ControllerBase(DataObject, Protocol):
        c_pmod: PowerFactoryTypes.CompoundModel | None

    class SecondaryController(ControllerBase, Protocol):
        ...

    class StationController(ControllerBase, Protocol):
        i_ctrl: Literal[0, 1, 2, 3]  # CtrlMode
        qu_char: Literal[0, 1, 2]  # QChar
        qsetp: float
        iQorient: bool  # QOrient  # noqa: N815
        refbar: PowerFactoryTypes.Terminal
        Srated: float
        ddroop: float
        Qmin: float
        Qmax: float
        udeadblow: float
        udeadbup: float
<<<<<<< HEAD
        cosphi_char: Literal[0, 1, 2]  # CosphiChar
=======
        cosphi_char: CosPhiChar
>>>>>>> dfc9170e
        pfsetp: float
        pf_recap: bool  # PFRecap
        tansetp: float
        usetp: float
        pQPcurve: PowerFactoryTypes.QPCharacteristic  # noqa: N815 # Q(P)-characteristic curve
        p_cub: PowerFactoryTypes.StationCubicle
        u_under: float
        u_over: float
        pf_under: float
        pf_over: float
        p_under: float
        p_over: float
        i_phase: Literal[0, 1, 2, 3, 4, 5, 6, 7]  # CtrlVoltageRef

    class CompoundModel(DataObject, Protocol):
        ...

    class Element(DataObject, Protocol):
        desc: Sequence[str]
        pf_recap: bool  # PFRecap
        bus1: PowerFactoryTypes.StationCubicle | None
        scale0: float

    class GeneratorBase(Element, Protocol):
        ngnum: int
        sgn: float
        cosn: float
        pgini: float
        qgini: float
        cosgini: float
        pf_recap: bool  # PFRecap
        Kpf: float
        ddroop: float
        Qfu_min: float
        Qfu_max: float
        udeadblow: float
        udeadbup: float
        outserv: bool
        av_mode: Literal["constv", "vdroop", "idroop", "constq", "qpchar", "qvchar", "constc", "cpchar"]  # QCtrlTypes
        mode_inp: str  # ModeInpGen
        sgini_a: float
        pgini_a: float
        qgini_a: float
        cosgini_a: float
        pf_recap_a: bool  # PFRecap
        scale0_a: float
        c_pstac: PowerFactoryTypes.StationController | None
        c_pmod: PowerFactoryTypes.CompoundModel | None  # Compound Parent Model/Template
        pQPcurve: PowerFactoryTypes.QPCharacteristic | None  # noqa: N815 # Q(P)-characteristic curve
        pf_under: float
        pf_over: float
        p_under: float
        p_over: float
        usetp: float
        phtech: Literal[0, 1, 2, 3, 4]  # GeneratorPhaseConnectionType

    class QPCharacteristic(DataObject, Protocol):
        inputmod: bool

    class Generator(GeneratorBase, Protocol):  # PFClassId.GENERATOR
        aCategory: GeneratorSystemType  # noqa: N815
        c_psecc: PowerFactoryTypes.SecondaryController | None

    class PVSystem(GeneratorBase, Protocol):  # PFClassId.PVSYSTEM
        uk: float
        Pcu: float

    class LoadBase(Element, Protocol):
        slini: float
        slinir: float
        slinis: float
        slinit: float
        plini: float
        plinir: float
        plinis: float
        plinit: float
        qlini: float
        qlinir: float
        qlinis: float
        qlinit: float
        ilini: float
        ilinir: float
        ilinis: float
        ilinit: float
        coslini: float
        coslinir: float
        coslinis: float
        coslinit: float
        outserv: bool
        typ_id: PowerFactoryTypes.LoadType | None

<<<<<<< HEAD
    class Load(LoadBase, Protocol):
        mode_inp: str  # ModeInpLoad
        i_sym: bool  # ISym
=======
    class Load(LoadBase, Protocol):  # PFClassId.LOAD
        mode_inp: ModeInpLoad
        i_sym: ISym
>>>>>>> dfc9170e
        u0: float
        phtech: str  # LoadPhaseConnectionType

<<<<<<< HEAD
    class LoadLVP(DataObject, Protocol):
        iopt_inp: Literal[0, 1, 2, 3]  # IOpt
=======
    class LoadLVP(DataObject, Protocol):  # PFClassId.LOAD_LV_PART
        iopt_inp: IOpt
>>>>>>> dfc9170e
        elini: float
        cplinia: float
        slini: float
        plini: float
        qlini: float
        ilini: float
        coslini: float
        ulini: float
        pnight: float
        cSav: float  # noqa: N815
        cSmax: float  # noqa: N815
        ccosphi: float
        pf_recap: bool  # PFRecap
        phtech: Literal[0, 2, 3, 4, 5, 7, 8, 9]  # LoadLVPhaseConnectionType

<<<<<<< HEAD
    class LoadLV(LoadBase, LoadLVP, Protocol):
        i_sym: bool  # ISym
=======
    class LoadLV(LoadBase, LoadLVP, Protocol):  # PFClassId.LOAD_LV
        i_sym: ISym
>>>>>>> dfc9170e
        lodparts: Sequence[PowerFactoryTypes.LoadLVP]
        phtech: Literal[0, 2, 3, 4, 5, 7, 8, 9]  # LoadLVPhaseConnectionType

<<<<<<< HEAD
    class LoadMV(LoadBase, Protocol):
        mode_inp: Literal["PC", "SC", "EC"]  # ModeInpMV
        ci_sym: bool  # ISym
=======
    class LoadMV(LoadBase, Protocol):  # PFClassId.LOAD_MV
        mode_inp: ModeInpMV
        ci_sym: ISym
>>>>>>> dfc9170e
        elini: float
        cplinia: float
        sgini: float
        sginir: float
        sginis: float
        sginit: float
        pgini: float
        pginir: float
        pginis: float
        pginit: float
        cosgini: float
        cosginir: float
        cosginis: float
        cosginit: float
        gscale: float
        pf_recap: bool  # PFRecap
        pfg_recap: bool  # PFRecap
        phtech: str  # LoadPhaseConnectionType

    class Switch(DataObject, Protocol):  # PFClassId.SWITCH
        fold_id: PowerFactoryTypes.StationCubicle
        isclosed: bool  # 0:open; 1:closed

    class Line(LineBase, Protocol):  # PFClassId.LINE
        bus1: PowerFactoryTypes.StationCubicle | None
        bus2: PowerFactoryTypes.StationCubicle | None
        nlnum: int  # no. of parallel lines
        dline: float  # line length (km)
        fline: float  # installation factor
        inAir: bool  # noqa: N815 # 0:soil; 1:air
        Inom_a: float  # nominal current (actual)
        typ_id: PowerFactoryTypes.LineType | None

    class FuseType(DataObject, Protocol):  # PFClassId.FUSE_TYPE
        urat: float  # rated voltage
        irat: float  # rated current
        frq: float  # nominal frequency
        itype: Literal[0, 1, 2]  # FuseCharacteristicType

    class Fuse(DataObject, Protocol):  # PFClassId.FUSE
        desc: Sequence[str]
        typ_id: PowerFactoryTypes.FuseType | None
        on_off: bool  # closed = 1; open = 0
        outserv: bool
        bus1: PowerFactoryTypes.StationCubicle | None
        bus2: PowerFactoryTypes.StationCubicle | None

    class BFuse(Fuse, Protocol):
        ...

    class EFuse(Fuse, Protocol):
        fold_id: PowerFactoryTypes.StationCubicle
        cn_bus: PowerFactoryTypes.Terminal
        cbranch: PowerFactoryTypes.LineBase | PowerFactoryTypes.Element | PowerFactoryTypes.Fuse
        bus1: None
        bus2: None

<<<<<<< HEAD
    class ExternalGrid(DataObject, Protocol):
        bustp: Literal["SL", "PV", "PQ"]  # BusType
=======
    class ExternalGrid(DataObject, Protocol):  # PFClassId.EXTERNAL_GRID
        bustp: BusType
>>>>>>> dfc9170e
        bus1: PowerFactoryTypes.StationCubicle | None
        desc: Sequence[str]
        usetp: float  # in p.u.
        pgini: float  # in MW
        qgini: float  # in Mvar
        phiini: float  # in deg
        snss: float  # in MVA
        snssmin: float  # in MVA
        outserv: bool

    class SourceBase(DataObject, Protocol):
        bus1: PowerFactoryTypes.StationCubicle | None
        outserv: bool
        nphase: int
        desc: Sequence[str]
        c_pmod: PowerFactoryTypes.CompoundModel | None  # Compound Parent Model/Template

    class AcCurrentSource(SourceBase, Protocol):  # PFClassId.CURRENT_SOURCE_AC
        Ir: float
        isetp: float
        cosini: float
        i_cap: bool  # PFRecap
        G1: float
        B1: float
        isetp2: float
        phisetp2: float
        G2: float
        B2: float
        isetp0: float
        phisetp0: float
        G0: float
        B0: float
        phmc: PowerFactoryTypes.HarmonicSourceType | None

<<<<<<< HEAD
    class Template(DataObject, Protocol):
        ...

    class Events(DataObject, Protocol):
        ...

    class Selection(DataObject, Protocol):  # SetSelect
        iused: int  # SelectionTarget
        iusedSub: Literal[0, 1, 2, 3]  # SelectionType  # noqa: N815

        def AddRef(  # noqa: N802
            self,
            element: PowerFactoryTypes.DataObject | list[PowerFactoryTypes.DataObject],
            /,
        ) -> None:
            ...

        def All(self) -> Sequence[PowerFactoryTypes.DataObject]:  # noqa: N802
            ...

        def GetAll(  # noqa: N802
            self,
            class_name: str,
            /,
        ) -> Sequence[PowerFactoryTypes.DataObject]:
            ...

        def AllElm(self) -> Sequence[PowerFactoryTypes.Element]:  # noqa: N802
            ...

        def Clear(self) -> None:  # noqa: N802
            ...

    class VariableMonitor(DataObject, Protocol):
        obj_id: PowerFactoryTypes.DataObject

        def AddVar(  # noqa: N802
            self,
            var_name: str,
            /,
        ) -> None:
            ...

        def AddVars(  # noqa: N802
            self,
            var_filter: str,  # e.g.: "e:*"
            /,
        ) -> None:
            ...

        def ClearVars(self) -> None:  # noqa: N802
            ...

        def GetVar(  # noqa: N802
            self,
            row: int,  # the row number of the attribute in the defined list of the variable monitor
            /,
        ) -> str:  # the variable name in line row
            ...

        def NVars(self) -> int:  # noqa: N802
            """Returns the number of selected variables.

            More exact, the number of lines in the variable selection text on the second page
            of the IntMon dialogue, which usually contains one variable name per line.
            """
            ...

        def RemoveVar(  # noqa: N802
            self,
            var_name: str,
            /,
        ) -> bool:
            ...

        def PrintAllValues(self) -> None:  # noqa: N802
            ...

        def PrintVal(self) -> None:  # noqa: N802
            ...

    class Result(DataObject, Protocol):
=======
    class Result(DataObject, Protocol):  # PFClassId.RESULT
>>>>>>> dfc9170e
        desc: Sequence[str]
        calTp: int  # noqa: N815  # CalculationType

        def AddVariable(  # noqa: N802
            self,
            element: PowerFactoryTypes.DataObject,
            var_name: str,
            /,
        ) -> int:
            ...

        def Clear(self) -> int:  # noqa: N802  # Always 0 and can be ignored
            ...

        def FindColumn(  # noqa: N802
            self,
            obj: PowerFactoryTypes.DataObject,
            var_name: str,
            start_col: int,
            /,
        ) -> int:
            ...

        def FinishWriting(self) -> None:  # noqa: N802
            """Closes the result object after writing."""
            ...

        def Flush(self) -> int:  # noqa: N802
            """This function is required in scripts which perform both file writing and reading operations.

            All data must be written to the disk before attempting to read the file.
            'Flush' copies all data buffered in memory to the disk.
            After calling 'Flush'all data is available to be read from the file.
            """

        def GetNumberOfColumns(self) -> None:  # noqa: N802
            ...

        def GetNumberOfRows(self) -> None:  # noqa: N802
            ...

        def GetUnit(self, column: int, /) -> str:  # noqa: N802
            ...

        def GetValue(  # noqa: N802
            self,
            row: int,
            col: int,
            /,
        ) -> tuple[int, float]:  # first: error code; second: retrieved value
            """Returns a value from a result object for row of curve col."""
            ...

        def GetVariable(self, column: int, /) -> str:  # noqa: N802
            ...

        def InitialiseWriting(self) -> int:  # noqa: N802
            """Opens the result object for writing."""
            ...  # Always 0 and can be ignored

        def Load(self) -> None:  # noqa: N802
            """Loads the data of a result object (ElmRes) in memory for reading."""
            ...

        def Release(self) -> None:  # noqa: N802
            """Releases the data loaded to memory."""
            ...

        def Write(  # noqa: N802
            self,
            default_value: float = float("nan"),  # optional default value
            /,
        ) -> int:
            """Writes the current results (specified by VariableMonitor) to the result object."""
            ...

    class CommandBase(DataObject, Protocol):
        def Execute(self) -> int:  # noqa: N802
            ...

    class CommandLoadFlow(CommandBase, Protocol):  # CalculationCommand.LOAD_FLOW
        iopt_net: Literal[0, 1, 2]  # NetworkExtendedCalcType
        iPST_at: bool  # noqa: N815  # automatic step control of phase shifting transformers
        iopt_plim: bool  # apply active power limits
        iopt_at: bool  # automatic step control of transformers
        iopt_asht: bool  # automatic step control of compensators/filters
        iopt_lim: bool  # apply reactive power limits
        iopt_tem: Literal[0, 1, 2, 3]  # TemperatureDependencyType
        temperature: float
        iopt_pq: bool  # apply voltage dependecy of loads
        iopt_fls: bool  # load scaling at defined feeders

        i_power: int  # load flow method; 0 - NewtonRaphson (current eq.); 1 - Newton Raphson (power eq.)[default]

        scLoadFac: float  # noqa: N815  # load scaling factor in percentage
        scGenFac: float  # noqa: N815  # generator scaling factor in percentage
        scMotFac: float  # noqa: N815  # motor scaling factor in percentage
        zoneScale: int  # noqa: N815  # zone scaling; 0 - apply for all loads; 1 - apply only for scalable loads

<<<<<<< HEAD
        def IsAC(self) -> int:  # noqa: N802
            ...

        def IsDC(self) -> int:  # noqa: N802
            ...

        def IsBalanced(self) -> int:  # noqa: N802
            ...

    class CommandHarmonicCalculation(CommandBase, Protocol):  # CalculationCommand.HARMONIC_LOADFLOW
=======
    class CommandHarmonicCalculation(CommandBase, Protocol):  # CalculationCommand.HARMONICS
>>>>>>> dfc9170e
        iopt_sweep: int
        iopt_allfrq: int
        iopt_flicker: bool
        iopt_SkV: bool  # noqa: N815
        iopt_pseq: bool
        iopt_net: Literal[0, 1]  # NetworkCalcType
        frnom: float
        fshow: float
        ifshow: float
        p_resvar: PowerFactoryTypes.Result

        errmax: float
        errinc: float
        ninc: float
        iopt_thd: int

    class CommandFrequencySweep(CommandBase, Protocol):  # CalculationCommand.FREQUENCY_SWEEP
<<<<<<< HEAD
        iopt_net: Literal[0, 1]  # NetworkCalcType
=======
        iopt_net: NetworkCalcType
>>>>>>> dfc9170e
        ildfinit: bool  # load flow initialisation
        fstart: float
        fstep: float
        fstop: float
        i_adapt: bool  # automatic step size adaption

    class CommandSglLayout(CommandBase, Protocol):  # CalculationCommand.GRAPHIC_LAYOUT_TOOL
        iAction: int  # noqa: N815
        orthoType: int  # noqa: N815
        insertionMode: int  # noqa: N815
        nodeDispersion: int  # noqa: N815
        neighborhoodSize: int  # noqa: N815
        neighborStartElems: PowerFactoryTypes.Selection  # noqa: N815

    class CommandTimeSimulationStart(CommandBase, Protocol):  # CalculationCommand.TIME_DOMAIN_SIMULATION_START
        iopt_sim: str  # TimeSimulationType
        iopt_net: str  # TimeSimulationNetworkCalcType
        iopt_show: int
        iopt_adapt: int  # automatic step size adaption
        iReuseLdf: int  # noqa: N815 # re-use load flow results
        p_event: PowerFactoryTypes.Events  # collection of events to be used
        p_resvar: PowerFactoryTypes.Result  # result object to be used for savings
        c_butldf: PowerFactoryTypes.CommandLoadFlow  # related load flow object if used

        dtgrd: float  # step size electro-mechanical
        dtemt: float  # step size electro-magnetic
        tstart: float  # start time related to 0 seconds

    class CommandTimeSimulation(CommandBase, Protocol):  # CalculationCommand.TIME_DOMAIN_SIMULATION
        tstop: float  # final simulation time
        cominc: PowerFactoryTypes.CommandTimeSimulationStart

        def GetSimulationTime(self) -> int:  # noqa: N802
            ...

    class CommandResultExport(CommandBase, Protocol):  # CalculationCommand.RESULT_EXPORT
        f_name: str  # only specific ResultExportMode (2, 3, 4, 5, 6)
        col_Sep: str  # for csv: colunm separator  # noqa: N815
        dec_Sep: str  # for csv: decimal separator  # noqa: N815
        filtered: Literal[0, 1, 2, 3]  # ResultExportFilter
        # from: float  # only when using specific interval: start time in seconds
        iopt_csel: bool  # 0: all variables; 1: selected variables
        iopt_exp: Literal[0, 1, 2, 3, 4, 5, 6, 7]  # ResultExportMode
        iopt_rscl: bool  # move time scale
        iopt_sep: bool  # True if system separator should be used
        iopt_tsel: bool  # use specific interval
        iopt_vars: Literal[0, 1, 2]
        nsteps: int  # only when filtered is not 0
        numberFormat: bool  # 0: decimal;  1: scientific  # noqa: N815
        numberPrecisionFixed: int  # number of digits after decimal point  # noqa: N815
        pResult: PowerFactoryTypes.Result  # noqa: N815
        scl_start: float  # only when iopt_rscl is True: new start time in seconds
        to: float  # only when using specific interval: end time in seconds

        def ExportFullRange(self) -> None:  # noqa: N802
            ...

    class Script(Protocol):
        def SetExternalObject(  # noqa: N802
            self,
            name: str,
            value: PowerFactoryTypes.DataObject,
            /,
        ) -> int:
            ...

        def Execute(self) -> int:  # noqa: N802
            ...

    class ProjectFolder(DataObject, Protocol):  # PFClassId.FOLDER
        desc: Sequence[str]
        iopt_typ: FolderType

        def GetProjectFolderType(self) -> str:  # noqa: N802
            ...

        def IsProjectFolderType(self, folder_type: str) -> int:  # noqa: N802
            ...

    class Application(Protocol):
        def ActivateProject(self, name: str) -> int:  # noqa: N802
            ...

        def GetActiveProject(self) -> PowerFactoryTypes.Project | None:  # noqa: N802
            ...

        def GetActiveScenario(self) -> PowerFactoryTypes.Scenario | None:  # noqa: N802
            ...

        def GetActiveStages(  # noqa: N802
            self,
            varied_folder: PowerFactoryTypes.DataObject,
            /,
        ) -> Sequence[PowerFactoryTypes.GridVariantStage]:
            ...

        def GetActiveNetworkVariations(self) -> Sequence[PowerFactoryTypes.GridVariant]:  # noqa: N802
            ...

        def GetActiveStudyCase(self) -> PowerFactoryTypes.StudyCase | None:  # noqa: N802
            ...

        def GetProjectFolder(  # noqa: N802
            self,
            name: str,
            /,
        ) -> PowerFactoryTypes.DataObject:
            ...

        def GetFromStudyCase(  # noqa: N802
            self,
            class_name: str,
            /,
        ) -> PowerFactoryTypes.DataObject:
            ...

        def PostCommand(  # noqa: N802
            self,
            command: Literal["exit"],
            /,
        ) -> None:
            ...

        def ExecuteCmd(  # noqa: N802
            self,
            command: str,
            /,
        ) -> None:
            ...

        def EchoOff(self) -> None:  # noqa: N802
            ...

        def EchoOn(self) -> None:  # noqa: N802
            ...

        def GetCalcRelevantObjects(  # noqa: N802
            self,
            name_filter: str,
            include_out_of_service: int,
            topo_elements_only: int = 0,
            b_ac_schemes: int = 0,
            /,
        ) -> Sequence[PowerFactoryTypes.DataObject]:
            ...

    class PowerFactoryModule(Protocol):
        ExitError: tuple[type[Exception], ...]

        def GetApplicationExt(  # noqa: N802
            self,
            username: str | None = None,
            password: str | None = None,
            command_line_arguments: str | None = None,
            /,
        ) -> PowerFactoryTypes.Application:
            ...


ValidPFPrimitive = PowerFactoryTypes.DataObject | str | bool | int | float | None
ValidPFValue = ValidPFPrimitive | list[ValidPFPrimitive] | dict[str, ValidPFPrimitive]<|MERGE_RESOLUTION|>--- conflicted
+++ resolved
@@ -36,6 +36,7 @@
     LOAD_MV = "ElmLodMv"
     LOAD_TYPE_GENERAL = "TypLod"
     LOAD_TYPE_HARMONIC = "TypHmccur"
+    PROJECT_FOLDER = "IntPrjfolder"
     PROJECT_SETTINGS = "SetPrj"
     PVSYSTEM = "ElmPvsys"
     REFERENCE = "IntRef"
@@ -43,12 +44,7 @@
     SCENARIO = "IntScenario"
     SETTINGS_FOLDER = "SetFold"
     SETTINGS_FOLDER_UNITS = "IntUnit"
-<<<<<<< HEAD
-    SPECIALIZED_PROJECT_FOLDER = "IntPrjfolder"
     STATION_CONTROLLER = "ElmStactrl"
-=======
-    PROJECT_FOLDER = "IntPrjfolder"  # Specialized Folder
->>>>>>> dfc9170e
     STUDY_CASE = "IntCase"
     SWITCH = "StaSwitch"
     TEMPLATE = "IntTemplate"
@@ -565,14 +561,7 @@
         loc_name: str
         fold_id: PowerFactoryTypes.DataObject | None
 
-<<<<<<< HEAD
         def AddCopy(  # noqa: N802
-=======
-        def GetClassName(self) -> str:  # noqa: N802
-            ...
-
-        def GetContents(  # noqa: N802
->>>>>>> dfc9170e
             self,
             object_to_copy: PowerFactoryTypes.DataObject | Sequence[PowerFactoryTypes.DataObject],
             concat_name_part: str | int = "",
@@ -736,11 +725,7 @@
 
     class LoadType(DataObject, Protocol):  # PFClassId.LOAD_TYPE_GENERAL
         loddy: float  # portion of dynamic part of ZIP load model in RMS simulation (100 = 100% dynamic)
-<<<<<<< HEAD
         systp: bool  # VoltageSystemType
-=======
-        systp: Literal[0, 1]  # VoltageSystemType
->>>>>>> dfc9170e
         phtech: str  # LoadPhaseConnectionType
 
         aP: float  # noqa: N815  # a-portion of the active power in relation to ZIP load model
@@ -778,11 +763,7 @@
         nlnph: float  # no. of phase conducters
         nneutral: float  # no. of neutral conductors
 
-<<<<<<< HEAD
         systp: bool  # VoltageSystemType
-=======
-        systp: Literal[0, 1]  # VoltageSystemType
->>>>>>> dfc9170e
         frnom: float  # nominal frequency the values x and b apply
 
     class LineNType(LineType, Protocol):
@@ -820,19 +801,11 @@
         x0tor0: float  # Zero Sequence Impedance: Ratio X0/R0
 
         vecgrp: str  # VectorGroup
-<<<<<<< HEAD
         tr2cn_l: Literal["Y", "YN", "Z", "ZN", "D"]  # Vector  # vector at LV side
         tr2cn_h: Literal["Y", "YN", "Z", "ZN", "D"]  # Vector  # vector at HV side
         nt2ag: float
 
         tap_side: bool  # TrfTapSide
-=======
-        tr2cn_l: Vector  # vector at LV side
-        tr2cn_h: Vector  # vector at HV side
-        nt2ag: float
-
-        tap_side: Literal[0, 1]  # TrfTapSide
->>>>>>> dfc9170e
         ntpmn: int
         ntpmx: int
         nntap0: int
@@ -851,13 +824,8 @@
         R_on: float
         X_on: float
 
-<<<<<<< HEAD
-    class HarmonicSourceType(DataObject, Protocol):
+    class HarmonicSourceType(DataObject, Protocol):  # PFClassId.LOAD_TYPE_HARMONIC
         i_usym: Literal[0, 1, 2]  # HarmonicSourceSystemType
-=======
-    class HarmonicSourceType(DataObject, Protocol):  # PFClassId.LOAD_TYPE_HARMONIC
-        i_usym: HarmonicSourceSystemType
->>>>>>> dfc9170e
 
     class Coupler(DataObject, Protocol):  # PFClassId.COUPLER
         bus1: PowerFactoryTypes.StationCubicle | None
@@ -906,13 +874,8 @@
         nntap: int
 
         cneutcon: Literal[0, 1, 2, 3, 4]  # TrfNeutralConnectionType
-<<<<<<< HEAD
         cgnd_h: bool  # TrfNeutralPointState
         cgnd_l: bool  # TrfNeutralPointState
-=======
-        cgnd_h: Literal[0, 1]  # TrfNeutralPointState
-        cgnd_l: Literal[0, 1]  # TrfNeutralPointState
->>>>>>> dfc9170e
         cpeter_h: bool
         cpeter_l: bool
         re0tr_h: float
@@ -948,11 +911,7 @@
         Qmax: float
         udeadblow: float
         udeadbup: float
-<<<<<<< HEAD
         cosphi_char: Literal[0, 1, 2]  # CosphiChar
-=======
-        cosphi_char: CosPhiChar
->>>>>>> dfc9170e
         pfsetp: float
         pf_recap: bool  # PFRecap
         tansetp: float
@@ -1044,25 +1003,14 @@
         outserv: bool
         typ_id: PowerFactoryTypes.LoadType | None
 
-<<<<<<< HEAD
-    class Load(LoadBase, Protocol):
+    class Load(LoadBase, Protocol):    # PFClassId.LOAD
         mode_inp: str  # ModeInpLoad
         i_sym: bool  # ISym
-=======
-    class Load(LoadBase, Protocol):  # PFClassId.LOAD
-        mode_inp: ModeInpLoad
-        i_sym: ISym
->>>>>>> dfc9170e
         u0: float
         phtech: str  # LoadPhaseConnectionType
 
-<<<<<<< HEAD
-    class LoadLVP(DataObject, Protocol):
+    class LoadLVP(DataObject, Protocol):  # PFClassId.LOAD_LV_PART
         iopt_inp: Literal[0, 1, 2, 3]  # IOpt
-=======
-    class LoadLVP(DataObject, Protocol):  # PFClassId.LOAD_LV_PART
-        iopt_inp: IOpt
->>>>>>> dfc9170e
         elini: float
         cplinia: float
         slini: float
@@ -1078,25 +1026,14 @@
         pf_recap: bool  # PFRecap
         phtech: Literal[0, 2, 3, 4, 5, 7, 8, 9]  # LoadLVPhaseConnectionType
 
-<<<<<<< HEAD
-    class LoadLV(LoadBase, LoadLVP, Protocol):
+    class LoadLV(LoadBase, LoadLVP, Protocol):  # PFClassId.LOAD_LV
         i_sym: bool  # ISym
-=======
-    class LoadLV(LoadBase, LoadLVP, Protocol):  # PFClassId.LOAD_LV
-        i_sym: ISym
->>>>>>> dfc9170e
         lodparts: Sequence[PowerFactoryTypes.LoadLVP]
         phtech: Literal[0, 2, 3, 4, 5, 7, 8, 9]  # LoadLVPhaseConnectionType
 
-<<<<<<< HEAD
-    class LoadMV(LoadBase, Protocol):
+    class LoadMV(LoadBase, Protocol):  # PFClassId.LOAD_MV
         mode_inp: Literal["PC", "SC", "EC"]  # ModeInpMV
         ci_sym: bool  # ISym
-=======
-    class LoadMV(LoadBase, Protocol):  # PFClassId.LOAD_MV
-        mode_inp: ModeInpMV
-        ci_sym: ISym
->>>>>>> dfc9170e
         elini: float
         cplinia: float
         sgini: float
@@ -1154,13 +1091,8 @@
         bus1: None
         bus2: None
 
-<<<<<<< HEAD
-    class ExternalGrid(DataObject, Protocol):
+    class ExternalGrid(DataObject, Protocol):  # PFClassId.EXTERNAL_GRID
         bustp: Literal["SL", "PV", "PQ"]  # BusType
-=======
-    class ExternalGrid(DataObject, Protocol):  # PFClassId.EXTERNAL_GRID
-        bustp: BusType
->>>>>>> dfc9170e
         bus1: PowerFactoryTypes.StationCubicle | None
         desc: Sequence[str]
         usetp: float  # in p.u.
@@ -1195,7 +1127,6 @@
         B0: float
         phmc: PowerFactoryTypes.HarmonicSourceType | None
 
-<<<<<<< HEAD
     class Template(DataObject, Protocol):
         ...
 
@@ -1277,10 +1208,7 @@
         def PrintVal(self) -> None:  # noqa: N802
             ...
 
-    class Result(DataObject, Protocol):
-=======
     class Result(DataObject, Protocol):  # PFClassId.RESULT
->>>>>>> dfc9170e
         desc: Sequence[str]
         calTp: int  # noqa: N815  # CalculationType
 
@@ -1380,7 +1308,6 @@
         scMotFac: float  # noqa: N815  # motor scaling factor in percentage
         zoneScale: int  # noqa: N815  # zone scaling; 0 - apply for all loads; 1 - apply only for scalable loads
 
-<<<<<<< HEAD
         def IsAC(self) -> int:  # noqa: N802
             ...
 
@@ -1391,9 +1318,6 @@
             ...
 
     class CommandHarmonicCalculation(CommandBase, Protocol):  # CalculationCommand.HARMONIC_LOADFLOW
-=======
-    class CommandHarmonicCalculation(CommandBase, Protocol):  # CalculationCommand.HARMONICS
->>>>>>> dfc9170e
         iopt_sweep: int
         iopt_allfrq: int
         iopt_flicker: bool
@@ -1411,11 +1335,7 @@
         iopt_thd: int
 
     class CommandFrequencySweep(CommandBase, Protocol):  # CalculationCommand.FREQUENCY_SWEEP
-<<<<<<< HEAD
         iopt_net: Literal[0, 1]  # NetworkCalcType
-=======
-        iopt_net: NetworkCalcType
->>>>>>> dfc9170e
         ildfinit: bool  # load flow initialisation
         fstart: float
         fstep: float
