name: release

on:
  workflow_dispatch:
  milestone:
    types: [closed]

jobs:
  tests:
    uses: ./.github/workflows/tests.yml
  release:
    name: Release a new version
    runs-on: ubuntu-latest
    needs: [tests]
<<<<<<< HEAD
    strategy:
      matrix:
        python-version: ["3.9", "3.10"]
=======
    env:
      PYTHON_VERSION: "3.9"
>>>>>>> 0f827aaf

    steps:
      - name: Check out repository
        uses: actions/checkout@v3
        with:
          token: ${{ secrets.ACCESS_TOKEN }}
          fetch-depth: 0

      - name: Temporarily disable 'include administrators' default branch protection
        uses: benjefferies/branch-protection-bot@master
        if: always()
        with:
          access_token: ${{ secrets.ACCESS_TOKEN }}
          branch: ${{ github.event.repository.default_branch }}
          enforce_admins: false

      - name: Update license year
        uses: FantasticFiasco/action-update-license-year@v2
        with:
          token: ${{ secrets.GITHUB_TOKEN }}

      - name: Merge license year pull request
        env:
          GITHUB_TOKEN: ${{ secrets.ACCESS_TOKEN }}
        run: gh pr merge --squash --delete-branch --admin

      - name: Find new version
        id: cz
        uses: commitizen-tools/commitizen-action@master
        with:
          github_token: ${{ secrets.ACCESS_TOKEN }}
          push: false
          commit: false
          changelog: false

      - name: Check out repository
        uses: actions/checkout@v3
        with:
          token: ${{ secrets.ACCESS_TOKEN }}
          fetch-depth: 0

      - name: Set up PDM @ ${{ matrix.python-version }}
        uses: pdm-project/setup-pdm@v3
        with:
<<<<<<< HEAD
          python-version: ${{ matrix.python-version }}
=======
          python-version: ${{ env.PYTHON_VERSION }}
>>>>>>> 0f827aaf
          cache: true
          architecture: x64
          prerelease: true
          enable-pep582: true

      - name: Installing dependencies
        run: pdm install

      - name: Generate schema JSON files
        run: pdm run python -c '$COMMAND'
        env:
          COMMAND: |
            from powerfactory_utils.schema.base import VERSION
            from powerfactory_utils.schema.steadystate_case.case import Case as SteadyStateCase
            from powerfactory_utils.schema.topology.topology import Topology
            from powerfactory_utils.schema.topology_case.case import Case as TopologyCase
            from pathlib import Path
            f_top = Path(f"./schema/{VERSION}/topology.json")
            f_top.parent.mkdir(exist_ok=True, parents=True)
            with open(f_top, "w") as f:
                f.write(Topology.schema_json(indent=2))
            f_topc = Path(f"./schema/{VERSION}/topology_case.json")
            f_topc.parent.mkdir(exist_ok=True, parents=True)
            with open(f_topc, "w") as f:
                f.write(TopologyCase.schema_json(indent=2))
            f_ssc = Path(f"./schema/{VERSION}/steady_state_case.json")
            f_ssc.parent.mkdir(exist_ok=True, parents=True)
            with open(f_ssc, "w") as f:
                f.write(SteadyStateCase.schema_json(indent=2))

      - name: Stage schema JSON files
        run: git add ./schema

      - name: Get current date
        id: get_date
        run: echo "date=$(date +'%Y-%m-%d')" >> $GITHUB_OUTPUT

      - name: Update .zenodo.json date
        run: echo "`jq '.publication_date="${{ steps.get_date.outputs.date }}"' .zenodo.json`" > .zenodo.json

      - name: Update .zenodo.json url
        run: echo "`jq '.related_identifiers[0].identifier="https://github.com/ieeh-tu-dresden/powerfactory-utils/tree/${{ steps.cz.outputs.version }}"' .zenodo.json`" > .zenodo.json

      - name: Bump version and create changelog
        uses: commitizen-tools/commitizen-action@master
        with:
          github_token: ${{ secrets.ACCESS_TOKEN }}
          changelog_increment_filename: body.md

      - name: Restore 'include administrators' default branch protection
        uses: benjefferies/branch-protection-bot@master
        if: always()
        with:
          access_token: ${{ secrets.ACCESS_TOKEN }}
          branch: ${{ github.event.repository.default_branch }}
          enforce_admins: ${{ steps.disable_include_admins.outputs.initial_status }}

      - name: Build Python packages
        run: pdm build

      - name: Publish Python packages
        run: pdm publish
        env:
          PDM_PUBLISH_REPO: pypi
          PDM_PUBLISH_USERNAME: __token__
          PDM_PUBLISH_PASSWORD: ${{ secrets.PYPI_TOKEN }}

      - name: Create release
        uses: softprops/action-gh-release@v1
        with:
          body_path: body.md
          tag_name: ${{ env.REVISION }}
          files: |
            dist/*.whl
            dist/*.tar.gz
            LICENSE
        env:
          GITHUB_TOKEN: ${{ secrets.GITHUB_TOKEN }}<|MERGE_RESOLUTION|>--- conflicted
+++ resolved
@@ -12,14 +12,8 @@
     name: Release a new version
     runs-on: ubuntu-latest
     needs: [tests]
-<<<<<<< HEAD
-    strategy:
-      matrix:
-        python-version: ["3.9", "3.10"]
-=======
     env:
       PYTHON_VERSION: "3.9"
->>>>>>> 0f827aaf
 
     steps:
       - name: Check out repository
@@ -64,11 +58,7 @@
       - name: Set up PDM @ ${{ matrix.python-version }}
         uses: pdm-project/setup-pdm@v3
         with:
-<<<<<<< HEAD
-          python-version: ${{ matrix.python-version }}
-=======
           python-version: ${{ env.PYTHON_VERSION }}
->>>>>>> 0f827aaf
           cache: true
           architecture: x64
           prerelease: true
