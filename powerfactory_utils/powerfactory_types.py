--- conflicted
+++ resolved
@@ -109,14 +109,10 @@
     def GetContents(self, filter: str, recursive: bool = False) -> list[DataObject]:
         ...
 
-<<<<<<< HEAD
-    def CreateObject(self, class_name: str, name: Optional[Union[str, int]]) -> Optional[DataObject]:
-=======
     def CreateObject(self, class_name: str, name: Optional[Union[str, int]], /) -> Optional[DataObject]:
         ...
 
     def Delete(self) -> int:
->>>>>>> 4db95fc7
         ...
 
 
